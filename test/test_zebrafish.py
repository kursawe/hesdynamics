import unittest
import os.path
import sys
import matplotlib as mpl
mpl.use('Agg')
mpl.rcParams['mathtext.default'] = 'regular'
import matplotlib.pyplot as plt
from mpl_toolkits.axes_grid1 import make_axes_locatable
font = {'size'   : 10}
plt.rc('font', **font)
import numpy as np
import scipy.optimize
import pandas as pd
import seaborn as sns
import sklearn.gaussian_process as gp
from sklearn.gaussian_process import GaussianProcessRegressor
from sklearn.gaussian_process.kernels import Matern, RBF, ConstantKernel
import logging
logging.getLogger("tensorflow").setLevel(logging.WARNING)
try:
    import gpflow
except ImportError:
    print('Could not import gpflow. This may affect GP regression tests.')
from numba import jit, autojit

# make sure we find the right python module
sys.path.append(os.path.join(os.path.dirname(__file__),'..','src'))
import hes5

import socket
import multiprocessing as mp
domain_name = socket.getfqdn()
if domain_name == 'jochen-ThinkPad-S1-Yoga-12':
    number_of_available_cores = 2
else:
#     number_of_available_cores = 1
    number_of_available_cores = mp.cpu_count()

class TestZebrafish(unittest.TestCase):

    def xest_generate_single_oscillatory_trajectory(self):
        #First: run the model for 100 minutes
        my_trajectory = hes5.generate_deterministic_goodfellow_trajectory( duration = 720,
                                                                           protein_repression_threshold = 100,
                                                                           miRNA_repression_threshold = 10,
                                                                           upper_mRNA_degradation_rate = 0.03,
                                                                           lower_mRNA_degradation_rate = 0.03,
                                                                           protein_degradation_rate = 0.03,
                                                                           hill_coefficient_protein_on_protein = 5,
                                                                           hill_coefficient_miRNA_on_protein = 5,
                                                                           hill_coefficient_protein_on_miRNA = 5,
                                                                           miRNA_degradation_rate = 0.00001,
                                                                           transcription_delay = 19,
                                                                           initial_mRNA = 3,
                                                                           initial_protein = 100,
                                                                           initial_miRNA = 1)
#                                                          integrator = 'PyDDE',
#                                                          for_negative_times = 'no_negative' )

        #Second, plot the model

        figuresize = (4,2.75)
        my_figure = plt.figure()
        plt.plot(my_trajectory[:,0], 
                 my_trajectory[:,1], label = 'mRNA', color = 'black')
        plt.plot(my_trajectory[:,0],
                 my_trajectory[:,2]*0.03, label = 'Hes protein', color = 'black', ls = '--')
        plt.plot(my_trajectory[:,0],
                 my_trajectory[:,3]*0.03, label = 'miRNA', color = 'black', ls = '--')
        plt.xlabel('Time')
        plt.ylabel('Scaled expression')
        plt.legend()
        my_figure.savefig(os.path.join(os.path.dirname(__file__),
                                       'output','oscillating_trajectory.pdf'))
        

    def protein_difference_upon_degradation_increase(self, parameter_array):

        repression_threshold, hill_coefficient, RNA_degradation, protein_degradation = parameter_array
        
        _, mean_protein_before_increase = hes5.calculate_steady_state_of_ode(repression_threshold,
                                                                          hill_coefficient,
                                                                          RNA_degradation,
                                                                          protein_degradation,
                                                                          1.0,
                                                                          1.0)

        _, mean_protein_after_increase = hes5.calculate_steady_state_of_ode(repression_threshold,
                                                                         hill_coefficient,
                                                                         RNA_degradation*2.0,
                                                                         protein_degradation,
                                                                         1.0,
                                                                         1.0)
        
        difference = -(mean_protein_before_increase - mean_protein_after_increase)/mean_protein_before_increase
        
        print('these parameters are')
        print(parameter_array)
        print('this difference is')
        print(difference)
        
        return difference
    
    def degradation_constraint_function(self,parameter_array):
        
        repression_threshold, hill_coefficient, RNA_degradation, protein_degradation = parameter_array
        _, steady_protein = hes5.calculate_steady_state_of_ode(repression_threshold,
                                                               hill_coefficient,
                                                               RNA_degradation,
                                                               protein_degradation,
                                                               1.0,
                                                               1.0)

        hill_derivative = ( hill_coefficient/np.power(1.0+np.power(steady_protein/repression_threshold,hill_coefficient),2)*
                            np.power(steady_protein/repression_threshold,hill_coefficient - 1)/repression_threshold )
        
#         print 'these parameters are'
#         print parameter_array
#         print 'the degradation constraint is'
#         print hill_derivative - RNA_degradation*protein_degradation
        return hill_derivative - RNA_degradation*protein_degradation  
    
    def delay_constraint_function(self,parameter_array):
        
        repression_threshold, hill_coefficient, RNA_degradation, protein_degradation = parameter_array

        _, steady_protein = hes5.calculate_steady_state_of_ode(repression_threshold,
                                                               hill_coefficient,
                                                               RNA_degradation,
                                                               protein_degradation,
                                                               1.0,
                                                               1.0)

        hill_derivative = ( hill_coefficient/np.power(1.0+np.power(steady_protein/repression_threshold,hill_coefficient),2)*
                            np.power(steady_protein/repression_threshold,hill_coefficient - 1)/repression_threshold )

        squared_degradation_difference = protein_degradation*protein_degradation - RNA_degradation*RNA_degradation
        squared_degradation_sum = protein_degradation*protein_degradation + RNA_degradation*RNA_degradation

        try:
            omega = np.sqrt(0.5*(np.sqrt(squared_degradation_difference*squared_degradation_difference
                               + 4*hill_derivative*hill_derivative) - 
                               squared_degradation_sum))
        except RuntimeWarning:
            return -10.0
        arccos_value = np.arccos( ( omega*omega - protein_degradation*RNA_degradation)/
                                    hill_derivative )
        
#         print 'these parameters are'
#         print parameter_array
#         print 'the degradation constraint is'
#         print hill_derivative - RNA_degradation*protein_degradation
        return omega - arccos_value
    
    def xest_maximise_protein_reduction_by_degradation_increase(self):

        degradation_constraint = { 'type' : 'ineq',
                                   'fun' : self.degradation_constraint_function }

        delay_constraint = { 'type' : 'ineq',
                             'fun' : self.delay_constraint_function }
        
        optimize_result = scipy.optimize.minimize(fun = self.protein_difference_upon_degradation_increase, 
                                                  x0 = np.array([1.0,6.0,0.01,0.01]),
                                                  constraints = [degradation_constraint, delay_constraint],
                                                  bounds = [[0.0001,np.inf],
                                                            [2.0,6.0],
                                                            [0.0,3.0],
                                                            [0.0,3.0]])
        
        print('the maximal difference we can get is')
        print(optimize_result.x)
        
    def xest_a_make_abc_samples(self):
        print('starting zebrafish abc')
        ## generate posterior samples
        total_number_of_samples = 200000
#         total_number_of_samples = 5
#         total_number_of_samples = 100
        acceptance_ratio = 0.02

#         total_number_of_samples = 10
#         acceptance_ratio = 0.5

        prior_bounds = {'basal_transcription_rate' : (0.6,60),
                        'translation_rate' : (0.04,40),
                        'repression_threshold' : (0,5000),
                        'time_delay' : (5,40),
                        'hill_coefficient' : (2,6),
                        'protein_degradation_rate' : ( np.log(2)/11.0, np.log(2)/11.0 ),
                        'mRNA_half_life' : ( 1, 11) }

        my_posterior_samples = hes5.generate_posterior_samples( total_number_of_samples,
                                                                acceptance_ratio,
                                                                number_of_traces_per_sample = 200,
                                                                saving_name = 'sampling_results_zebrafish',
                                                                prior_bounds = prior_bounds,
                                                                prior_dimension = 'full',
                                                                logarithmic = True )
        
        self.assertEquals(my_posterior_samples.shape, 
                          (int(round(total_number_of_samples*acceptance_ratio)), 7))
        
    def xest_plot_zebrafish_inference(self):
#         option = 'prior'
#         option = 'mean_period_and_coherence'
#         option = 'mean_longer_periods_and_coherence'
#         option = 'mean_and_std'
#         option = 'mean_std_period'
        option = 'coherence_decrease_translation'
#         option = 'coherence_decrease_degradation'
#         option = 'coherence_decrease'
#         option = 'mean_std_period_fewer_samples'
#         option = 'mean_std_period_coherence'
#         option = 'weird_decrease'

        saving_path = os.path.join(os.path.dirname(__file__), 'output',
                                    'sampling_results_zebrafish')
        model_results = np.load(saving_path + '.npy' )
        prior_samples = np.load(saving_path + '_parameters.npy')
        
        if option == 'full':
            accepted_indices = np.where(np.logical_and(model_results[:,0]>55000, #protein number
                                        np.logical_and(model_results[:,0]<65000, #protein_number
                                        np.logical_and(model_results[:,1]<0.15,  #standard deviation
                                                       model_results[:,1]>0.05))))  #standard deviation
#                                         np.logical_and(model_results[:,1]>0.05,  #standard deviation
#                                                     prior_samples[:,3]>20))))) #time_delay
        elif option == 'mean':
            accepted_indices = np.where(np.logical_and(model_results[:,0]>1000, #protein number
                                                       model_results[:,0]<1500))  #standard deviation
#                                                        model_results[:,1]>0.05)))  #standard deviation
        elif option == 'prior':
            accepted_indices = range(len(prior_samples))
        elif option == 'coherence':
            accepted_indices = np.where( model_results[:,3]>0.3 )  #standard deviation
        elif option == 'period':
            accepted_indices = np.where( model_results[:,2]<100 )  #standard deviation
        elif option == 'period_and_coherence':
            accepted_indices = np.where( np.logical_and( model_results[:,2]<100,
                                                         model_results[:,3]>0.3 ))  
        elif option == 'mean_period_and_coherence':
            accepted_indices = np.where(np.logical_and(model_results[:,0]>2000, #protein number
                                        np.logical_and(model_results[:,0]<8000,
                                        np.logical_and(model_results[:,2]<100,
                                                       model_results[:,3]>0.3))))  
        elif option == 'mean_longer_periods_and_coherence':
            accepted_indices = np.where(np.logical_and(model_results[:,0]>2000, #protein number
                                        np.logical_and(model_results[:,0]<8000,
                                        np.logical_and(model_results[:,2]<150,
                                        np.logical_and(model_results[:,3]>0.25,
                                                       model_results[:,3]<0.4)))))
        elif option == 'mean_and_std':
            accepted_indices = np.where(np.logical_and(model_results[:,0]>1000, #protein number
                                        np.logical_and(model_results[:,0]<2500,
                                        np.logical_and(model_results[:,1]<0.15,
                                                       model_results[:,1]>0.05))))
        elif option == 'mean_std_period_fewer_samples':
            accepted_indices = np.where(np.logical_and(model_results[:4000,0]>1000, #protein number
                                        np.logical_and(model_results[:4000,0]<2500,
                                        np.logical_and(model_results[:4000,1]<0.15,
                                        np.logical_and(model_results[:4000,1]>0.05,
                                                       model_results[:4000,2]<150)))))
        elif option == 'mean_std_period':
            accepted_indices = np.where(np.logical_and(model_results[:,0]>1000, #protein number
                                        np.logical_and(model_results[:,0]<2500,
                                        np.logical_and(model_results[:,1]<0.15,
                                        np.logical_and(model_results[:,1]>0.05,
                                                       model_results[:,2]<150)))))
        elif option == 'mean_std_period_coherence':
            accepted_indices = np.where(np.logical_and(model_results[:,0]>2000, #protein number
                                        np.logical_and(model_results[:,0]<8000,
                                        np.logical_and(model_results[:,1]<0.15,
                                        np.logical_and(model_results[:,1]>0.05,
                                        np.logical_and(model_results[:,3]>0.4,
                                                       model_results[:,2]<150))))))
#                                         np.logical_and(model_results[:,2]<150,
        elif option == 'amplitude_and_coherence':
            accepted_indices = np.where(np.logical_and(model_results[:,0]>2000, #protein number
                                        np.logical_and(model_results[:,0]<4000, #protein_number
#                                         np.logical_and(model_results[:,4]>40,
#                                         np.logical_and(model_results[:,4]>60, #mrna number
                                        np.logical_and(model_results[:,1]>0.05,
                                                       model_results[:,3]>0.15)))) #standard deviation
        elif option == 'deterministic': 
             accepted_indices = np.where(np.logical_and(model_results[:,5]>2000, #protein number
                                         np.logical_and(model_results[:,5]<4000, #protein_number
                                         np.logical_and(model_results[:,9]>40,
                                         np.logical_and(model_results[:,9]<60, #mrna number
                                                        model_results[:,6]>0.05)))))  #standard deviation
        elif option == 'weird_decrease':
            change = 'decreased'
            saving_path = os.path.join(os.path.dirname(__file__),'output','zebrafish_' + change + '_degradationtest')
            results_after_change = np.load(saving_path + '.npy')
            parameters_after_change = np.load(saving_path + '_parameters.npy')
            results_before_change = np.load(saving_path + '_old.npy')
            parameters_before_change = np.load(saving_path + '_parameters_old.npy')
            old_lengthscales = np.load(saving_path + '_old_lengthscales.npy')
            new_lengthscales = np.load(saving_path + '_new_lengthscales.npy')
        
#             weird_indices = np.where(results_before_change[:,0]>results_after_change[:,0])
            weird_indices = np.where(results_before_change[:,3]>results_after_change[:,3])
            weird_parameters_before = parameters_before_change[weird_indices]
            weird_parameters_after = parameters_after_change[weird_indices]

        elif option == 'coherence_decrease_degradation':
            change = 'decreased'
#             change = 'increased'
            saving_path = os.path.join(os.path.dirname(__file__),'output','zebrafish_' + change + '_degradation')
#             saving_path = os.path.join(os.path.dirname(__file__),'output','zebrafish_' + change + '_translation')
            results_after_change = np.load(saving_path + '.npy')
            parameters_after_change = np.load(saving_path + '_parameters.npy')
            results_before_change = np.load(saving_path + '_old.npy')
            parameters_before_change = np.load(saving_path + '_parameters_old.npy')
            old_lengthscales = np.load(saving_path + '_old_lengthscales.npy')
            new_lengthscales = np.load(saving_path + '_new_lengthscales.npy')
        
            weird_indices = np.where(results_before_change[:,3]>results_after_change[:,3])
#             weird_indices = np.where(np.logical_and(results_before_change[:,3]>results_after_change[:,3],
#                                                     results_before_change[:,-1]/np.power(results_before_change[:,1]*
#                                                                                          results_before_change[:,0],2)<
#                                                     results_after_change[:,-1]/np.power(results_after_change[:,1]*
#                                                                                         results_after_change[:,0],2)))
#  
#                                                     old_lengthscales<new_lengthscales))
            weird_parameters_before = parameters_before_change[weird_indices]
            weird_parameters_after = parameters_after_change[weird_indices]
        elif option == 'coherence_decrease_translation':
#             change = 'decreased'
            change = 'increased'
#             saving_path = os.path.join(os.path.dirname(__file__),'output','zebrafish_' + change + '_degradation')
            saving_path = os.path.join(os.path.dirname(__file__),'output','zebrafish_' + change + '_translation')
            results_after_change = np.load(saving_path + '.npy')
            parameters_after_change = np.load(saving_path + '_parameters.npy')
            results_before_change = np.load(saving_path + '_old.npy')
            parameters_before_change = np.load(saving_path + '_parameters_old.npy')
            old_lengthscales = np.load(saving_path + '_old_lengthscales.npy')
            new_lengthscales = np.load(saving_path + '_new_lengthscales.npy')
        
            weird_indices = np.where(results_before_change[:,3]>results_after_change[:,3])
#             weird_indices = np.where(np.logical_and(results_before_change[:,3]>results_after_change[:,3],
#                                                     results_before_change[:,-1]/np.power(results_before_change[:,1]*
#                                                                                          results_before_change[:,0],2)<
#                                                     results_after_change[:,-1]/np.power(results_after_change[:,1]*
#                                                                                         results_after_change[:,0],2)))
#  
#                                                     old_lengthscales<new_lengthscales))
            weird_parameters_before = parameters_before_change[weird_indices]
            weird_parameters_after = parameters_after_change[weird_indices]
        else:
            ValueError('could not identify posterior option')
#       
        if option not in ['weird_decrease', 'coherence_decrease_degradation',
                          'coherence_decrease_translation']:
            my_posterior_samples = prior_samples[accepted_indices]
        else:
            my_posterior_samples = weird_parameters_before

        print('Number of accepted samples is ')
        print(len(my_posterior_samples))
        print('minimal transcription is')
        print(np.min(my_posterior_samples[:,0]))
        print('and in log space')
        print(np.min(np.log10(my_posterior_samples[:,0])))
        print('minimal translation is')
        print(np.min(my_posterior_samples[:,1]))
        print('and in log space')
        print(np.min(np.log10(my_posterior_samples[:,1])))

        my_posterior_samples[:,2]/=1000

        print(my_posterior_samples.shape)
#         my_pairplot = hes5.plot_posterior_distributions(my_posterior_samples)

        data_frame = pd.DataFrame( data = my_posterior_samples[:,:6],
                                   columns= ['Transcription rate', 
                                             'Translation rate', 
                                             'Repression threshold/1e3', 
                                             'Transcription delay',
                                             'Hill coefficient',
                                             'mRNA degradation'])

        ### PAIRGRID
        my_adjusted_posterior_samples = np.copy(my_posterior_samples)
        my_adjusted_posterior_samples[:,5] = np.log(2)/my_adjusted_posterior_samples[:,5]
        my_adjusted_posterior_samples[:,0] = np.log10(my_adjusted_posterior_samples[:,0])
        my_adjusted_posterior_samples[:,1] = np.log10(my_adjusted_posterior_samples[:,1])
        new_data_frame = pd.DataFrame( data = my_adjusted_posterior_samples[:,:6],
                                   columns= ['log10(Transcription rate)', 
                                             'log10(Translation rate)', 
                                             'Repression threshold/1e3', 
                                             'Transcription delay',
                                             'Hill coefficient',
                                             'mRNA half life'])
        my_pairplot = sns.PairGrid(new_data_frame)
#         my_pairplot = sns.pairplot(new_data_frame)
        my_pairplot.map_upper(plt.scatter, alpha = 0.02, color = 'black', rasterized = True)
#         my_pairplot.map_upper(sns.kdeplot,rasterized = True)
        my_pairplot.map_diag(plt.hist)
        my_pairplot.map_lower(sns.kdeplot, cmap = 'Reds', rasterized = True)
#         my_pairplot.axes[-1,0].set_xscale("log")
#         my_pairplot.axes[-1,1].set_xscale("log")
        my_pairplot.savefig(os.path.join(os.path.dirname(__file__),
                                         'output',
                                         'pairplot_zebrafish_abc_' +  option + '.pdf'))
        ### END PAIRGRID

        sns.set(font_scale = 1.1, rc = {'ytick.labelsize': 6})
#         font = {'size'   : 28}
#         plt.rc('font', **font)
        my_figure = plt.figure(figsize= (11,3))

        my_figure.add_subplot(161)
#         transcription_rate_bins = np.logspace(-1,2,20)
        transcription_rate_bins = np.linspace(-1,np.log10(60.0),20)
#         transcription_rate_histogram,_ = np.histogram( data_frame['Transcription delay'], 
#                                                        bins = time_delay_bins )
        sns.distplot(np.log10(data_frame['Transcription rate']),
                    kde = False,
                    rug = False,
                    norm_hist = True,
                    hist_kws = {'edgecolor' : 'black',
                                'alpha' : None},
                    bins = transcription_rate_bins)
#         plt.gca().set_xscale("log")
#         plt.gca().set_xlim(0.1,100)
        plt.gca().set_xlim(-1,np.log10(60.0))
        plt.ylabel("Probability", labelpad = 20)
        plt.xlabel("Transcription rate \n [1/min]")
        plt.gca().locator_params(axis='y', tight = True, nbins=2, labelsize = 'small')
        plt.gca().set_ylim(0,1)
#         plt.gca().set_ylim(0,1)
        plt.xticks([-1,0,1], [r'$10^{-1}$',r'$10^0$',r'$10^1$'])
#         plt.yticks([])
 
        my_figure.add_subplot(162)
#         translation_rate_bins = np.logspace(0,2.3,20)
        translation_rate_bins = np.linspace(-2,np.log10(40),20)
        sns.distplot(np.log10(data_frame['Translation rate']),
                     kde = False,
                     rug = False,
                     norm_hist = True,
                     hist_kws = {'edgecolor' : 'black',
                                 'alpha' : None},
                     bins = translation_rate_bins)
#         plt.gca().set_xscale("log")
#         plt.gca().set_xlim(1,200)
        plt.gca().set_xlim(-2,1)
        plt.gca().locator_params(axis='y', tight = True, nbins=2)
        plt.xticks([-1,0], [r'$10^{-1}$',r'$10^0$'])
        plt.xlabel("Translation rate \n [1/min]")
        plt.gca().set_ylim(0,3.8)
#         plt.gca().set_ylim(0,1.0)
#         plt.yticks([])
 
        my_figure.add_subplot(163)
        sns.distplot(data_frame['Repression threshold/1e3'],
                     kde = False,
                     norm_hist = True,
                     hist_kws = {'edgecolor' : 'black',
                                'alpha' : None},
                     rug = False,
                     bins = 20)
#         plt.gca().set_xlim(1,200)
        plt.xlabel("Repression threshold \n [1e3]")
        plt.gca().set_ylim(0,0.27)
        plt.gca().set_xlim(0,12)
        plt.gca().locator_params(axis='x', tight = True, nbins=4)
        plt.gca().locator_params(axis='y', tight = True, nbins=2)
#         plt.yticks([])

        plots_to_shift = []
        plots_to_shift.append(my_figure.add_subplot(164))
        time_delay_bins = np.linspace(5,40,10)
        sns.distplot(data_frame['Transcription delay'],
                     kde = False,
                     rug = False,
                    norm_hist = True,
                    hist_kws = {'edgecolor' : 'black',
                                'alpha' : None},
                     bins = time_delay_bins)
        plt.gca().set_xlim(5,40)
        plt.gca().set_ylim(0,0.07)
#         plt.gca().set_ylim(0,0.04)
        plt.gca().locator_params(axis='x', tight = True, nbins=5)
        plt.gca().locator_params(axis='y', tight = True, nbins=2)
        plt.xlabel(" Transcription delay \n [min]")
#         plt.yticks([])
 
        plots_to_shift.append(my_figure.add_subplot(165))
        sns.distplot(data_frame['Hill coefficient'],
                     kde = False,
                     norm_hist = True,
                    hist_kws = {'edgecolor' : 'black',
                                'alpha' : None},
                     rug = False,
                     bins = 20)
#         plt.gca().set_xlim(1,200)
        plt.gca().set_ylim(0,0.4)
        plt.gca().set_xlim(2,6)
        plt.gca().locator_params(axis='x', tight = True, nbins=3)
        plt.gca().locator_params(axis='y', tight = True, nbins=2)
#         plt.yticks([])

        my_figure.add_subplot(166)
#         translation_rate_bins = np.logspace(0,2.3,20)
#         degradation_rate_bins = np.linspace(np.log(2.0)/15.0,np.log(2)/1.0,20)
#         histogram, bin_edges = np.histogram(data_frame['mRNA degradation'], degradation_rate_bins, 
#                                             density = True)
#         plt.hist(histogram[::-1], np.log(2)/bin_edges[::-1] )

        half_lifes = np.log(2)/data_frame['mRNA degradation']
        print(half_lifes)
        half_life_bins = np.linspace(1,15,20)
#         half_life_histogram, _ = np.histogram(half_lifes, half_life_bins, density = True)
#         print(half_life_histogram)
#         prior_histogram, _ = np.histogram( np.log(2)/prior_samples[:,5], half_life_bins, density = True )
#         corrected_histogram = half_life_histogram/prior_histogram
#         corrected_histogram = half_life_histogram
#         print(corrected_histogram)
#         bin_centres = (half_life_bins[:-1] + half_life_bins[1:])/2
#         width = 0.7*(half_life_bins[1] - half_life_bins[0])
         
#         plt.bar(bin_centres, corrected_histogram, align = 'center' , width = width )
        sns.distplot(half_lifes,
                    kde = False,
                    rug = False,
                    norm_hist = True,
                    hist_kws = {'edgecolor' : 'black',
                                'alpha' : None},
                    bins = half_life_bins)
#
#         sns.distplot(data_frame['mRNA degradation'],
#                      kde = False,
#                      rug = False,
#                      norm_hist = True,
#                      hist_kws = {'edgecolor' : 'black'},
#                      bins = degradation_rate_bins)
# #         plt.gca().set_xscale("log")
#         plt.gca().set_xlim(1,200)
#         plt.gca().set_xlim(-2,0)
        plt.gca().locator_params(axis='y', tight = True, nbins=2)
#         plt.xticks([-1,0], [r'$10^{-1}$',r'$10^0$'])
        plt.xlabel("mRNA half-life \n [min]")
#         plt.gca().set_ylim(0,4.0)
#         plt.gca().set_ylim(0,1.0)
#         plt.yticks([])
 
        plt.tight_layout(w_pad = 0.0001)
#         plt.tight_layout()
        
        my_figure.savefig(os.path.join(os.path.dirname(__file__),
                                    'output','inference_for_zebrafish_' + option + '.pdf'))

    def xest_plot_zebrafish_period_distribution(self):
        saving_path = os.path.join(os.path.dirname(__file__), 'output',
                                    'sampling_results_zebrafish')
#                                    'sampling_results_MCF7')
        model_results = np.load(saving_path + '.npy' )
        prior_samples = np.load(saving_path + '_parameters.npy')
        
        option = 'mean_std'
        if option == 'mean_std':
            accepted_indices = np.where(np.logical_and(model_results[:,0]>1000, #protein number
                                        np.logical_and(model_results[:,0]<2500,
                                        np.logical_and(model_results[:,1]<0.15,
                                                       model_results[:,1]>0.05))))
        elif option == 'mean_std_period':
            accepted_indices = np.where(np.logical_and(model_results[:,0]>1000, #protein number
                                        np.logical_and(model_results[:,0]<2500,
                                        np.logical_and(model_results[:,1]<0.15,
                                        np.logical_and(model_results[:,1]>0.05,
                                                       model_results[:,2]<150)))))
        else:
            raise ValueError('option not recognised')

        my_posterior_samples = prior_samples[accepted_indices]
        my_model_results = model_results[accepted_indices]
#         my_posterior_samples = prior_samples
#         my_model_results = model_results

        sns.set()
        # sns.set(font_scale = 1.5)
#         sns.set(font_scale = 1.3, rc = {'ytick.labelsize': 6})
        # font = {'size'   : 28}
        # plt.rc('font', **font)
        my_figure = plt.figure(figsize= (4.5,2.5))

# #         dataframe = pd.DataFrame({'Model': all_periods, 
#                                     'Data' : np.array(real_data)*60})
        all_periods = my_model_results[:,2]
        print('mean is')
#         print(np.mean(all_periods[all_periods<10]))
        print(np.mean(all_periods))
        print('median is')
#         print(np.median(all_periods[all_periods<10]))
        print(np.median(all_periods))
        print('minimum is')
        print(np.min(all_periods))
        period_histogram, bins = np.histogram(all_periods[all_periods<300], bins = 400) 
#         period_histogram, bins = np.histogram(all_periods, bins = 400) 
        maximum_index = np.argmax(period_histogram)
        print('max bin is')
# # # #         print bins[maximum_index]
# # #         print bins[maximum_index+1]
# #         print bins[maximum_index+2]
#         print bins[maximum_index-1]
# #         sns.distplot(all_periods[np.logical_and(all_periods<1000,
#                                                 all_periods>100)],
        sns.distplot(all_periods[all_periods<300],
                     kde = False,
                     rug = False,
                     norm_hist = True,
                     hist_kws = {'edgecolor' : 'black'},
                     bins = 100)
#         plt.gca().set_xlim(-1,2)
        plt.ylabel("Likelihood", labelpad = 20)
        plt.xlabel("Modelled period [h]")
        plt.xlim(0,300)
#         plt.ylim(0,0.2)
#         plt.ylim(0,0.0003)
        plt.gca().locator_params(axis='y', tight = True, nbins=3)
#         plt.gca().locator_params(axis='y', tight = True, nbins=2, labelsize = 'small')
#         plt.gca().set_ylim(0,1.0)
#         plt.xticks([-1,0,1,2], [r'$10^{-1}$',r'$10^0$',r'$10^1$',r'$10^2$'])
#         plt.yticks([])
 
        plt.tight_layout()
        plt.savefig(os.path.join(os.path.dirname(__file__),
                                 'output','zebrafish_period_distribution_' + option + '.pdf'))
 
    def xest_plot_zebrafish_coherence_distribution(self):
        saving_path = os.path.join(os.path.dirname(__file__), 'output',
                                    'sampling_results_zebrafish')
#                                    'sampling_results_MCF7')
        model_results = np.load(saving_path + '.npy' )
        prior_samples = np.load(saving_path + '_parameters.npy')

        option = 'mean_std'
        if option == 'mean_std':
            accepted_indices = np.where(np.logical_and(model_results[:,0]>1000, #protein number
                                        np.logical_and(model_results[:,0]<2500,
                                        np.logical_and(model_results[:,1]<0.15,
                                                       model_results[:,1]>0.05))))
        elif option == 'mean_std_period':
            accepted_indices = np.where(np.logical_and(model_results[:,0]>1000, #protein number
                                        np.logical_and(model_results[:,0]<2500,
                                        np.logical_and(model_results[:,1]<0.15,
                                        np.logical_and(model_results[:,1]>0.05,
                                                       model_results[:,2]<150)))))
        elif option == 'coherence_decrease_translation':
#             change = 'decreased'
            change = 'increased'
#             saving_path = os.path.join(os.path.dirname(__file__),'output','zebrafish_' + change + '_degradation')
            saving_path = os.path.join(os.path.dirname(__file__),'output','zebrafish_' + change + '_translation')
            results_after_change = np.load(saving_path + '.npy')
            parameters_after_change = np.load(saving_path + '_parameters.npy')
            results_before_change = np.load(saving_path + '_old.npy')
            parameters_before_change = np.load(saving_path + '_parameters_old.npy')
            old_lengthscales = np.load(saving_path + '_old_lengthscales.npy')
            new_lengthscales = np.load(saving_path + '_new_lengthscales.npy')
        
            weird_indices = np.where(results_before_change[:,3]>results_after_change[:,3])
#             weird_indices = np.where(np.logical_and(results_before_change[:,3]>results_after_change[:,3],
#                                                     results_before_change[:,-1]/np.power(results_before_change[:,1]*
#                                                                                          results_before_change[:,0],2)<
#                                                     results_after_change[:,-1]/np.power(results_after_change[:,1]*
#                                                                                         results_after_change[:,0],2)))
#  
#                                                     old_lengthscales<new_lengthscales))
            weird_parameters_before = parameters_before_change[weird_indices]
            weird_parameters_after = parameters_after_change[weird_indices]
            weird_results_before = results_before_change[weird_indices]
            weird_results_after = results_after_change[weird_indices]
        elif option == 'coherence_decrease_degradation':
            change = 'decreased'
#             change = 'increased'
            saving_path = os.path.join(os.path.dirname(__file__),'output','zebrafish_' + change + '_degradation')
#             saving_path = os.path.join(os.path.dirname(__file__),'output','zebrafish_' + change + '_translation')
            results_after_change = np.load(saving_path + '.npy')
            parameters_after_change = np.load(saving_path + '_parameters.npy')
            results_before_change = np.load(saving_path + '_old.npy')
            parameters_before_change = np.load(saving_path + '_parameters_old.npy')
            old_lengthscales = np.load(saving_path + '_old_lengthscales.npy')
            new_lengthscales = np.load(saving_path + '_new_lengthscales.npy')
        
            weird_indices = np.where(results_before_change[:,3]>results_after_change[:,3])
#             weird_indices = np.where(np.logical_and(results_before_change[:,3]>results_after_change[:,3],
#                                                     results_before_change[:,-1]/np.power(results_before_change[:,1]*
#                                                                                          results_before_change[:,0],2)<
#                                                     results_after_change[:,-1]/np.power(results_after_change[:,1]*
#                                                                                         results_after_change[:,0],2)))
#  
#                                                     old_lengthscales<new_lengthscales))
            weird_parameters_before = parameters_before_change[weird_indices]
            weird_parameters_after = parameters_after_change[weird_indices]
            weird_results_before = results_before_change[weird_indices]
            weird_results_after = results_after_change[weird_indices]
        else:
            raise ValueError('option not recognised')
#       
        if option not in ['weird_decrease', 'coherence_decrease_translation',
                          'coherence_decrease_degradation']:
            my_posterior_samples = prior_samples[accepted_indices]
            my_model_results = model_results[accepted_indices]
        else:
            my_posterior_samples = weird_parameters_before
            my_model_results = weird_results_before


#         sns.set()
        # sns.set(font_scale = 1.5)
#         sns.set(font_scale = 1.3, rc = {'ytick.labelsize': 6})
        # font = {'size'   : 28}
        # plt.rc('font', **font)
        my_figure = plt.figure(figsize= (4.5,2.5))

# #         dataframe = pd.DataFrame({'Model': all_periods, 
#                                     'Data' : np.array(real_data)*60})
        all_coherences = my_model_results[:,3]
        print('largest coherence is')
        print(np.max(all_coherences))
        sns.distplot(all_coherences,
                     kde = False,
                     rug = False,
                     norm_hist = True,
                     hist_kws = {'edgecolor' : 'black',
                                 'alpha' : 1},
                     bins = 100)
#         plt.gca().set_xlim(-1,2)
        plt.ylabel("Likelihood", labelpad = 20)
        plt.xlabel("Modelled coherence")
#         plt.xlim(0.2,)
        plt.ylim(0,5)
#         plt.xlim(0,20)
#         plt.ylim(0,0.8)
        plt.gca().locator_params(axis='y', tight = True, nbins=3)
#         plt.gca().locator_params(axis='y', tight = True, nbins=2, labelsize = 'small')
#         plt.gca().set_ylim(0,1.0)
#         plt.xticks([-1,0,1,2], [r'$10^{-1}$',r'$10^0$',r'$10^1$',r'$10^2$'])
#         plt.yticks([])
 
        plt.tight_layout()
        plt.savefig(os.path.join(os.path.dirname(__file__),
                                 'output','zebrafish_coherence_distribution_'+option+'.pdf'))
        
    def xest_plot_zebrafish_cov_distribution(self):
        saving_path = os.path.join(os.path.dirname(__file__), 'output',
                                    'sampling_results_zebrafish')
#                                    'sampling_results_MCF7')
        model_results = np.load(saving_path + '.npy' )
        prior_samples = np.load(saving_path + '_parameters.npy')

        option = 'mean_period'
#         option = 'mean_std_period'
        if option == 'mean_std':
            accepted_indices = np.where(np.logical_and(model_results[:,0]>1000, #protein number
                                        np.logical_and(model_results[:,0]<2500,
                                        np.logical_and(model_results[:,1]<0.15,
                                                       model_results[:,1]>0.05))))
        elif option == 'mean_std_period':
            accepted_indices = np.where(np.logical_and(model_results[:,0]>1000, #protein number
                                        np.logical_and(model_results[:,0]<2500,
                                        np.logical_and(model_results[:,1]<0.15,
                                        np.logical_and(model_results[:,1]>0.05,
                                                       model_results[:,2]<150)))))
        elif option == 'mean_period':
            accepted_indices = np.where(np.logical_and(model_results[:,0]>1000, #protein number
                                        np.logical_and(model_results[:,0]<2500,
                                                       model_results[:,2]<150)))
        elif option == 'coherence_decrease_translation':
#             change = 'decreased'
            change = 'increased'
#             saving_path = os.path.join(os.path.dirname(__file__),'output','zebrafish_' + change + '_degradation')
            saving_path = os.path.join(os.path.dirname(__file__),'output','zebrafish_' + change + '_translation')
            results_after_change = np.load(saving_path + '.npy')
            parameters_after_change = np.load(saving_path + '_parameters.npy')
            results_before_change = np.load(saving_path + '_old.npy')
            parameters_before_change = np.load(saving_path + '_parameters_old.npy')
            old_lengthscales = np.load(saving_path + '_old_lengthscales.npy')
            new_lengthscales = np.load(saving_path + '_new_lengthscales.npy')
        
            weird_indices = np.where(results_before_change[:,3]>results_after_change[:,3])
#             weird_indices = np.where(np.logical_and(results_before_change[:,3]>results_after_change[:,3],
#                                                     results_before_change[:,-1]/np.power(results_before_change[:,1]*
#                                                                                          results_before_change[:,0],2)<
#                                                     results_after_change[:,-1]/np.power(results_after_change[:,1]*
#                                                                                         results_after_change[:,0],2)))
#  
#                                                     old_lengthscales<new_lengthscales))
            weird_parameters_before = parameters_before_change[weird_indices]
            weird_parameters_after = parameters_after_change[weird_indices]
            weird_results_before = results_before_change[weird_indices]
            weird_results_after = results_after_change[weird_indices]
        elif option == 'coherence_decrease_degradation':
            change = 'decreased'
#             change = 'increased'
            saving_path = os.path.join(os.path.dirname(__file__),'output','zebrafish_' + change + '_degradation')
#             saving_path = os.path.join(os.path.dirname(__file__),'output','zebrafish_' + change + '_translation')
            results_after_change = np.load(saving_path + '.npy')
            parameters_after_change = np.load(saving_path + '_parameters.npy')
            results_before_change = np.load(saving_path + '_old.npy')
            parameters_before_change = np.load(saving_path + '_parameters_old.npy')
            old_lengthscales = np.load(saving_path + '_old_lengthscales.npy')
            new_lengthscales = np.load(saving_path + '_new_lengthscales.npy')
        
            weird_indices = np.where(results_before_change[:,3]>results_after_change[:,3])
#             weird_indices = np.where(np.logical_and(results_before_change[:,3]>results_after_change[:,3],
#                                                     results_before_change[:,-1]/np.power(results_before_change[:,1]*
#                                                                                          results_before_change[:,0],2)<
#                                                     results_after_change[:,-1]/np.power(results_after_change[:,1]*
#                                                                                         results_after_change[:,0],2)))
#  
#                                                     old_lengthscales<new_lengthscales))
            weird_parameters_before = parameters_before_change[weird_indices]
            weird_parameters_after = parameters_after_change[weird_indices]
            weird_results_before = results_before_change[weird_indices]
            weird_results_after = results_after_change[weird_indices]
        else:
            raise ValueError('option not recognised')
#       
        if option not in ['weird_decrease', 'coherence_decrease_translation',
                          'coherence_decrease_degradation']:
            my_posterior_samples = prior_samples[accepted_indices]
            my_model_results = model_results[accepted_indices]
        else:
            my_posterior_samples = weird_parameters_before
            my_model_results = weird_results_before


#         sns.set()
        # sns.set(font_scale = 1.5)
#         sns.set(font_scale = 1.3, rc = {'ytick.labelsize': 6})
        # font = {'size'   : 28}
        # plt.rc('font', **font)
        my_figure = plt.figure(figsize= (4.5,2.5))

# #         dataframe = pd.DataFrame({'Model': all_periods, 
#                                     'Data' : np.array(real_data)*60})
        all_covs = my_model_results[:,1]
        print('largest cov is')
        print(np.max(all_covs))
        sns.distplot(all_covs,
                     kde = False,
                     rug = False,
                     norm_hist = True,
                     hist_kws = {'edgecolor' : 'black',
                                 'alpha' : 1},
                     bins = 100)
#         plt.gca().set_xlim(-1,2)
        plt.ylabel("Likelihood", labelpad = 20)
        plt.xlabel("COV")
#         plt.xlim(0.2,)
#         plt.ylim(0,5)
#         plt.xlim(0,20)
#         plt.ylim(0,0.8)
        plt.gca().locator_params(axis='y', tight = True, nbins=3)
#         plt.gca().locator_params(axis='y', tight = True, nbins=2, labelsize = 'small')
#         plt.gca().set_ylim(0,1.0)
#         plt.xticks([-1,0,1,2], [r'$10^{-1}$',r'$10^0$',r'$10^1$',r'$10^2$'])
#         plt.yticks([])
 
        plt.tight_layout()
        plt.savefig(os.path.join(os.path.dirname(__file__),
                                 'output','zebrafish_cov_distribution_'+option+'.pdf'))
        
    def xest_plot_zebrafish_mrna_distribution(self):
        saving_path = os.path.join(os.path.dirname(__file__), 'output',
                                    'sampling_results_zebrafish')
#                                    'sampling_results_MCF7')
        model_results = np.load(saving_path + '.npy' )
        prior_samples = np.load(saving_path + '_parameters.npy')

        option = 'coherence_increase_translation'
#         option = 'mean_std_period'
        if option == 'mean_and_std':
            accepted_indices = np.where(np.logical_and(model_results[:,0]>2000, #protein number
                                        np.logical_and(model_results[:,0]<8000,
                                        np.logical_and(model_results[:,1]<0.15,
                                                       model_results[:,1]>0.05))))
        elif option == 'prior':
            accepted_indices = np.where(model_results[:,0]>0) # always true
        elif option == 'mean_std_period':
            accepted_indices = np.where(np.logical_and(model_results[:,0]>2000, #protein number
                                        np.logical_and(model_results[:,0]<8000,
                                        np.logical_and(model_results[:,1]<0.15,
                                        np.logical_and(model_results[:,1]>0.05,
                                                       model_results[:,2]<150)))))
        elif option == 'coherence_decrease_translation':
#             change = 'decreased'
            change = 'increased'
#             saving_path = os.path.join(os.path.dirname(__file__),'output','zebrafish_' + change + '_degradation')
            saving_path = os.path.join(os.path.dirname(__file__),'output','zebrafish_' + change + '_translation')
            results_after_change = np.load(saving_path + '.npy')
            parameters_after_change = np.load(saving_path + '_parameters.npy')
            results_before_change = np.load(saving_path + '_old.npy')
            parameters_before_change = np.load(saving_path + '_parameters_old.npy')
            old_lengthscales = np.load(saving_path + '_old_lengthscales.npy')
            new_lengthscales = np.load(saving_path + '_new_lengthscales.npy')
        
            weird_indices = np.where(results_before_change[:,3]>results_after_change[:,3])
#             weird_indices = np.where(np.logical_and(results_before_change[:,3]>results_after_change[:,3],
#                                                     results_before_change[:,-1]/np.power(results_before_change[:,1]*
#                                                                                          results_before_change[:,0],2)<
#                                                     results_after_change[:,-1]/np.power(results_after_change[:,1]*
#                                                                                         results_after_change[:,0],2)))
#  
#                                                     old_lengthscales<new_lengthscales))
            weird_parameters_before = parameters_before_change[weird_indices]
            weird_parameters_after = parameters_after_change[weird_indices]
            weird_results_before = results_before_change[weird_indices]
            weird_results_after = results_after_change[weird_indices]
        elif option == 'coherence_increase_translation':
#             change = 'decreased'
            change = 'increased'
#             saving_path = os.path.join(os.path.dirname(__file__),'output','zebrafish_' + change + '_degradation')
            saving_path = os.path.join(os.path.dirname(__file__),'output','zebrafish_' + change + '_translation')
            results_after_change = np.load(saving_path + '.npy')
            parameters_after_change = np.load(saving_path + '_parameters.npy')
            results_before_change = np.load(saving_path + '_old.npy')
            parameters_before_change = np.load(saving_path + '_parameters_old.npy')
            old_lengthscales = np.load(saving_path + '_old_lengthscales.npy')
            new_lengthscales = np.load(saving_path + '_new_lengthscales.npy')
        
            weird_indices = np.where(results_before_change[:,3]<results_after_change[:,3])
#             weird_indices = np.where(np.logical_and(results_before_change[:,3]>results_after_change[:,3],
#                                                     results_before_change[:,-1]/np.power(results_before_change[:,1]*
#                                                                                          results_before_change[:,0],2)<
#                                                     results_after_change[:,-1]/np.power(results_after_change[:,1]*
#                                                                                         results_after_change[:,0],2)))
#  
#                                                     old_lengthscales<new_lengthscales))
            weird_parameters_before = parameters_before_change[weird_indices]
            weird_parameters_after = parameters_after_change[weird_indices]
            weird_results_before = results_before_change[weird_indices]
            weird_results_after = results_after_change[weird_indices]
 
        elif option == 'coherence_decrease_degradation':
            change = 'decreased'
#             change = 'increased'
            saving_path = os.path.join(os.path.dirname(__file__),'output','zebrafish_' + change + '_degradation')
#             saving_path = os.path.join(os.path.dirname(__file__),'output','zebrafish_' + change + '_translation')
            results_after_change = np.load(saving_path + '.npy')
            parameters_after_change = np.load(saving_path + '_parameters.npy')
            results_before_change = np.load(saving_path + '_old.npy')
            parameters_before_change = np.load(saving_path + '_parameters_old.npy')
            old_lengthscales = np.load(saving_path + '_old_lengthscales.npy')
            new_lengthscales = np.load(saving_path + '_new_lengthscales.npy')
        
            weird_indices = np.where(results_before_change[:,3]>results_after_change[:,3])
#             weird_indices = np.where(np.logical_and(results_before_change[:,3]>results_after_change[:,3],
#                                                     results_before_change[:,-1]/np.power(results_before_change[:,1]*
#                                                                                          results_before_change[:,0],2)<
#                                                     results_after_change[:,-1]/np.power(results_after_change[:,1]*
#                                                                                         results_after_change[:,0],2)))
#  
#                                                     old_lengthscales<new_lengthscales))
            weird_parameters_before = parameters_before_change[weird_indices]
            weird_parameters_after = parameters_after_change[weird_indices]
            weird_results_before = results_before_change[weird_indices]
            weird_results_after = results_after_change[weird_indices]
        elif option == 'coherence_increase_degradation':
            change = 'decreased'
#             change = 'increased'
            saving_path = os.path.join(os.path.dirname(__file__),'output','zebrafish_' + change + '_degradation')
#             saving_path = os.path.join(os.path.dirname(__file__),'output','zebrafish_' + change + '_translation')
            results_after_change = np.load(saving_path + '.npy')
            parameters_after_change = np.load(saving_path + '_parameters.npy')
            results_before_change = np.load(saving_path + '_old.npy')
            parameters_before_change = np.load(saving_path + '_parameters_old.npy')
            old_lengthscales = np.load(saving_path + '_old_lengthscales.npy')
            new_lengthscales = np.load(saving_path + '_new_lengthscales.npy')
        
            weird_indices = np.where(results_before_change[:,3]<results_after_change[:,3])
#             weird_indices = np.where(np.logical_and(results_before_change[:,3]>results_after_change[:,3],
#                                                     results_before_change[:,-1]/np.power(results_before_change[:,1]*
#                                                                                          results_before_change[:,0],2)<
#                                                     results_after_change[:,-1]/np.power(results_after_change[:,1]*
#                                                                                         results_after_change[:,0],2)))
#  
#                                                     old_lengthscales<new_lengthscales))
            weird_parameters_before = parameters_before_change[weird_indices]
            weird_parameters_after = parameters_after_change[weird_indices]
            weird_results_before = results_before_change[weird_indices]
            weird_results_after = results_after_change[weird_indices]

        else:
            raise ValueError('option not recognised')
#       
        if option not in ['weird_decrease', 'coherence_decrease_translation',
                          'coherence_decrease_degradation',
                          'coherence_increase_degradation',
                          'coherence_increase_translation']:
            my_posterior_samples = prior_samples[accepted_indices]
            my_model_results = model_results[accepted_indices]
        else:
            my_posterior_samples = weird_parameters_before
            my_model_results = weird_results_before


#         sns.set()
        # sns.set(font_scale = 1.5)
#         sns.set(font_scale = 1.3, rc = {'ytick.labelsize': 6})
        # font = {'size'   : 28}
        # plt.rc('font', **font)
        my_figure = plt.figure(figsize= (4.5,2.5))

# #         dataframe = pd.DataFrame({'Model': all_periods, 
#                                     'Data' : np.array(real_data)*60})
        all_mrna = my_model_results[:,4]
        print('largest mrna is')
        print(np.max(all_mrna))
        sns.distplot(all_mrna,
                     kde = False,
                     rug = False,
                     norm_hist = True,
                     hist_kws = {'edgecolor' : 'black',
                                 'alpha' : 1},
                     bins = 100)
#         plt.gca().set_xlim(-1,2)
        plt.ylabel("Likelihood", labelpad = 20)
        plt.xlabel("mean mRNA")
#         plt.xlim(0.2,)
#         plt.ylim(0,5)
#         plt.xlim(0,20)
#         plt.ylim(0,0.8)
        plt.gca().locator_params(axis='y', tight = True, nbins=3)
#         plt.gca().locator_params(axis='y', tight = True, nbins=2, labelsize = 'small')
#         plt.gca().set_ylim(0,1.0)
#         plt.xticks([-1,0,1,2], [r'$10^{-1}$',r'$10^0$',r'$10^1$',r'$10^2$'])
#         plt.yticks([])
 
        plt.tight_layout()
        plt.savefig(os.path.join(os.path.dirname(__file__),
                                 'output','zebrafish_mRNA_distribution_'+option+'.pdf'))
 
    def xest_increase_mRNA_degradation(self):
        saving_path = os.path.join(os.path.dirname(__file__), 'output',
                                    'sampling_results_zebrafish')
        model_results = np.load(saving_path + '.npy' )
        prior_samples = np.load(saving_path + '_parameters.npy')
        
        option = 'mean_std_period'
        if option == 'mean_and_std':
            accepted_indices = np.where(np.logical_and(model_results[:,0]>2000, #protein number
                                        np.logical_and(model_results[:,0]<8000,
                                        np.logical_and(model_results[:,1]<0.15,
                                                       model_results[:,1]>0.05))))
        elif option == 'mean_std_period':
            accepted_indices = np.where(np.logical_and(model_results[:,0]>2000, #protein number
                                        np.logical_and(model_results[:,0]<2500,
                                        np.logical_and(model_results[:,1]<0.15,
                                        np.logical_and(model_results[:,1]>0.05,
                                                       model_results[:,2]<150)))))
        else:
            raise ValueError('option not recognised')

        my_posterior_samples = prior_samples[accepted_indices]
        old_model_results = model_results[accepted_indices]
        my_posterior_samples_changed_degradation = np.copy(my_posterior_samples)
        my_posterior_samples_changed_degradation[:,5]*=1.5
        new_model_results = hes5.calculate_summary_statistics_at_parameters( my_posterior_samples_changed_degradation, 
                                                                        number_of_traces_per_sample=200 )
        old_lengthscales = hes5.calculate_fluctuation_rates_at_parameters(my_posterior_samples, sampling_duration = 12*60) 
        new_lengthscales = hes5.calculate_fluctuation_rates_at_parameters(my_posterior_samples_changed_degradation, sampling_duration = 12*60)  

        saving_path = os.path.join(os.path.dirname(__file__),'output','zebrafish_increased_degradation')

        np.save(saving_path + '.npy', new_model_results)
        np.save(saving_path + '_parameters.npy', my_posterior_samples_changed_degradation )
        np.save(saving_path + '_old.npy', old_model_results)
        np.save(saving_path + '_parameters_old.npy', my_posterior_samples )
        np.save(saving_path + '_old_lengthscales.npy', old_lengthscales)
        np.save(saving_path + '_new_lengthscales.npy', new_lengthscales)
        
    def xest_b_decrease_mRNA_degradation(self):
        print('changing mrna degradation')
        saving_path = os.path.join(os.path.dirname(__file__), 'output',
                                    'sampling_results_zebrafish')
        model_results = np.load(saving_path + '.npy' )
        prior_samples = np.load(saving_path + '_parameters.npy')
        
        option = 'mean_std_period'
        if option == 'mean_and_std':
            accepted_indices = np.where(np.logical_and(model_results[:,0]>1000, #protein number
                                        np.logical_and(model_results[:,0]<2500,
                                        np.logical_and(model_results[:,1]<0.15,
                                                       model_results[:,1]>0.05))))
        elif option == 'mean_std_period':
            accepted_indices = np.where(np.logical_and(model_results[:,0]>1000, #protein number
                                        np.logical_and(model_results[:,0]<2500,
                                        np.logical_and(model_results[:,1]<0.15,
                                        np.logical_and(model_results[:,1]>0.05,
                                                       model_results[:,2]<150)))))
        else:
            raise ValueError('option not recognised')

        my_posterior_samples = prior_samples[accepted_indices]
        print('number of accepted samples')
        print(len(my_posterior_samples))
        old_model_results = model_results[accepted_indices]
        my_posterior_samples_changed_degradation = np.copy(my_posterior_samples)
        my_posterior_samples_changed_degradation[:,5]*=0.5
        new_model_results = hes5.calculate_summary_statistics_at_parameters( my_posterior_samples_changed_degradation, 
                                                                        number_of_traces_per_sample=200 )
#         old_lengthscales = hes5.calculate_fluctuation_rates_at_parameters(my_posterior_samples, sampling_duration = 12*60) 
#         new_lengthscales = hes5.calculate_fluctuation_rates_at_parameters(my_posterior_samples_changed_degradation, sampling_duration = 12*60)  

        saving_path = os.path.join(os.path.dirname(__file__),'output','zebrafish_decreased_degradation')

        np.save(saving_path + '.npy', new_model_results)
        np.save(saving_path + '_parameters.npy', my_posterior_samples_changed_degradation )
        np.save(saving_path + '_old.npy', old_model_results)
        np.save(saving_path + '_parameters_old.npy', my_posterior_samples )
#         np.save(saving_path + '_old_lengthscales.npy', old_lengthscales)
#         np.save(saving_path + '_new_lengthscales.npy', new_lengthscales)
 
    def xest_c_increase_translation(self):
        print('changing translation')
        saving_path = os.path.join(os.path.dirname(__file__), 'output',
                                    'sampling_results_zebrafish')
        model_results = np.load(saving_path + '.npy' )
        prior_samples = np.load(saving_path + '_parameters.npy')

        option = 'mean_std_period'
        if option == 'mean_and_std':
            accepted_indices = np.where(np.logical_and(model_results[:,0]>1000, #protein number
                                        np.logical_and(model_results[:,0]<2500,
                                        np.logical_and(model_results[:,1]<0.15,
                                                       model_results[:,1]>0.05))))
        elif option == 'mean_std_period':
            accepted_indices = np.where(np.logical_and(model_results[:,0]>1000, #protein number
                                        np.logical_and(model_results[:,0]<2500,
                                        np.logical_and(model_results[:,1]<0.15,
                                        np.logical_and(model_results[:,1]>0.05,
                                                       model_results[:,2]<150)))))
        else:
            raise ValueError('option not recognised')

        my_posterior_samples = prior_samples[accepted_indices]
        old_model_results = model_results[accepted_indices]
        my_posterior_samples_changed_translation = np.copy(my_posterior_samples)
        my_posterior_samples_changed_translation[:,1]*=1.5

        new_model_results = hes5.calculate_summary_statistics_at_parameters( my_posterior_samples_changed_translation, 
                                                                        number_of_traces_per_sample=200 )
#         old_lengthscales = hes5.calculate_fluctuation_rates_at_parameters(my_posterior_samples, sampling_duration = 12*60) 
#         print('got here too')
#         new_lengthscales = hes5.calculate_fluctuation_rates_at_parameters(my_posterior_samples_changed_translation, sampling_duration = 12*60)  
#         print('got here again')

        saving_path = os.path.join(os.path.dirname(__file__),'output','zebrafish_increased_translation')

        np.save(saving_path + '.npy', new_model_results)
        np.save(saving_path + '_parameters.npy', my_posterior_samples_changed_translation )
        np.save(saving_path + '_old.npy', old_model_results)
        np.save(saving_path + '_parameters_old.npy', my_posterior_samples )
#         np.save(saving_path + '_old_lengthscales.npy', old_lengthscales)
#         np.save(saving_path + '_new_lengthscales.npy', new_lengthscales)
 
    def xest_plot_mrna_change_results(self):
        
#         change = 'increased'
        change = 'decreased'

        plot_option = 'boxplot'
#         plot_option = 'lines'
        
#         saving_path = os.path.join(os.path.dirname(__file__),'output','zebrafish_' + change + '_degradationtest')
        saving_path = os.path.join(os.path.dirname(__file__),'output','zebrafish_' + change + '_degradation')
#         saving_path = os.path.join(os.path.dirname(__file__),'output','zebrafish_' + change + '_translation')
#         saving_path = os.path.join(os.path.dirname(__file__),'output','zebrafish_' + change + '_translation_repeated')
#         saving_path = os.path.join(os.path.dirname(__file__),'output','zebrafish_' + change + '_degradation_repeated')
        results_after_change = np.load(saving_path + '.npy')
        parameters_after_change = np.load(saving_path + '_parameters.npy')
        results_before_change = np.load(saving_path + '_old.npy')
        parameters_before_change = np.load(saving_path + '_parameters_old.npy')
#         old_lengthscales = np.zeros(len(parameters_before_change))
#         new_lengthscales = np.zeros(len(parameters_before_change))
        old_lengthscales = np.load(saving_path + '_old_lengthscales.npy')
        new_lengthscales = np.load(saving_path + '_new_lengthscales.npy')
    
        if True:
            indices = np.where(results_before_change[:,3]>results_after_change[:,3])
            results_after_change = results_after_change[indices]
            parameters_after_change = parameters_after_change[indices]
            results_before_change = results_before_change[indices]
            parameters_before_change = parameters_before_change[indices]
            old_lengthscales = old_lengthscales[indices]
            new_lengthscales = new_lengthscales[indices]
            print('number of remaining parameters')
            print(len(old_lengthscales))
 
        this_figure, axes = plt.subplots(3,3,figsize = (6.5,6.5))

        ## DEGRADATION
        this_axes = axes[0,0]
        if plot_option == 'boxplot':
            this_data_frame = pd.DataFrame(np.column_stack((parameters_before_change[:,5],
                                                           parameters_after_change[:,5])),
                                            columns = ['before','after'])
            this_data_frame.boxplot(ax = axes[0,0])
        else: 
            for parameter_index in range(parameters_before_change.shape[0]):
                this_axes.plot([0,1],
                         [parameters_before_change[parameter_index,5],
                          parameters_after_change[parameter_index,5]],
                         color = 'black',
                         alpha = 0.005)
                this_axes.set_xticks([0,1])
                this_axes.set_xticklabels(['before','after'])
        this_axes.set_ylabel('mRNA degradation')

        ## EXPRESSION
        this_axes = axes[0,1]
        if plot_option == 'boxplot':
            this_data_frame = pd.DataFrame(np.column_stack((results_before_change[:,0],
                                                            results_after_change[:,0])),
                                            columns = ['before','after'])
            this_data_frame.boxplot(ax = axes[0,1])
        else:
            this_axes.set_xticks([0,1])
            this_axes.set_xticklabels(['before','after'])
        total_count = 0
        up_count = 0
        for parameter_index in range(results_before_change.shape[0]):
            total_count+=1
            value_before = results_before_change[parameter_index,0]
            value_after = results_after_change[parameter_index,0]
            if value_before<value_after:
                up_count+=1
                this_color = 'blue'
                this_alpha = 0.01
                this_z = 0
            else:
                this_color = 'green'
                this_alpha = 1.0
                this_z = 1
            if plot_option == 'lines':
                this_axes.plot([0,1],
                         [results_before_change[parameter_index,0],
                          results_after_change[parameter_index,0]],
                         color = this_color,
                         alpha = this_alpha)
        this_axes.set_title(r'$P_{up}$=' + '{:.2f}'.format(up_count/total_count))
        this_axes.set_ylabel('Hes expression')

        ## STANDARD DEVIATION
        this_axes = axes[0,2]
        if plot_option == 'boxplot':
            this_data_frame = pd.DataFrame(np.column_stack((results_before_change[:,1],
                                                            results_after_change[:,1])),
                                            columns = ['before','after'])
            this_data_frame.boxplot(ax = this_axes)
        else: 
            this_axes.set_xticks([0,1])
            this_axes.set_xticklabels(['before','after'])
        total_count = 0
        up_count = 0
        for parameter_index in range(results_before_change.shape[0]):
            total_count+=1
            value_before = results_before_change[parameter_index,1]
            value_after = results_after_change[parameter_index,1]
            if value_before<value_after:
                up_count +=1
                this_color = 'blue'
                this_alpha = 0.01
                this_z = 0
            else:
                this_color = 'green'
                this_alpha = 0.1
                this_z = 1
            if plot_option == 'lines':
                this_axes.plot([0,1],
                         [results_before_change[parameter_index,1],
                          results_after_change[parameter_index,1]],
                         color = this_color,
                         alpha = this_alpha)
        this_axes.set_title(r'$P_{up}$=' + '{:.2f}'.format(up_count/total_count))
        this_axes.set_ylabel('Hes std')

        ## PERIOD
        this_axes = axes[1,0]
        if plot_option == 'boxplot':
            this_data_frame = pd.DataFrame(np.column_stack((results_before_change[:,2],
                                                            results_after_change[:,2])),
                                            columns = ['before','after'])
            this_data_frame.boxplot(ax = this_axes)
        else: 
            this_axes.set_xticks([0,1])
            this_axes.set_xticklabels(['before','after'])
        total_count = 0
        up_count = 0
        for parameter_index in range(results_before_change.shape[0]):
            total_count+=1
            value_before = results_before_change[parameter_index,2]
            value_after = results_after_change[parameter_index,2]
            if value_before<value_after:
                this_color = 'blue'
                this_alpha = 0.01
                up_count+=1
                this_z = 0
            else:
                this_color = 'green'
                this_alpha = 0.1
                this_z = 1
            if plot_option == 'lines':
                this_axes.plot([0,1],
                         [results_before_change[parameter_index,2],
                          results_after_change[parameter_index,2]],
                         color = this_color,
                         alpha = this_alpha)
        this_axes.set_title(r'$P_{up}$=' + '{:.2f}'.format(up_count/total_count))
        this_axes.set_ylabel('Period')

        ## COHERENCE
        this_axes = axes[1,1]
        if plot_option == 'boxplot':
            this_data_frame = pd.DataFrame(np.column_stack((results_before_change[:,3],
                                                            results_after_change[:,3])),
                                            columns = ['before','after'])
            this_data_frame.boxplot(ax = this_axes)
        else: 
            this_axes.set_xticks([0,1])
            this_axes.set_xticklabels(['before','after'])
        total_count = 0
        up_count = 0
        for parameter_index in range(results_before_change.shape[0]):
            total_count+=1
            value_before = results_before_change[parameter_index,3]
            value_after = results_after_change[parameter_index,3]
            if value_before<value_after:
                up_count+=1
                this_color = 'blue'
                this_alpha = 0.01
                this_z = 0
            else:
                this_color = 'green'
                this_alpha = 0.01
                this_z = 1
            if plot_option == 'lines':
                this_axes.plot([0,1],
                         [results_before_change[parameter_index,3],
                          results_after_change[parameter_index,3]],
                         color = this_color,
                         alpha = this_alpha)
        this_axes.set_title(r'$P_{up}$=' + '{:.2f}'.format(up_count/total_count))
        this_axes.set_ylabel('Coherence')

        ## MRNA
        this_axes = axes[1,2]
        if plot_option == 'boxplot':
            this_data_frame = pd.DataFrame(np.column_stack((results_before_change[:,4],
                                                            results_after_change[:,4])),
                                            columns = ['before','after'])
            this_data_frame.boxplot(ax = this_axes)
        else: 
            this_axes.set_xticks([0,1])
            this_axes.set_xticklabels(['before','after'])
        total_count = 0
        up_count = 0
        for parameter_index in range(results_before_change.shape[0]):
            total_count+=1
            value_before = results_before_change[parameter_index,4]
            value_after = results_after_change[parameter_index,4]
            if value_before<value_after:
                up_count+=1
                this_color = 'blue'
                this_alpha = 0.01
                this_z = 0
            else:
                this_color = 'green'
                this_alpha = 1.0
                this_z = 1
            if plot_option == 'lines':
                this_axes.plot([0,1],
                         [results_before_change[parameter_index,4],
                          results_after_change[parameter_index,4]],
                         color = this_color,
                         alpha = this_alpha)
        this_axes.set_title(r'$P_{up}$=' + '{:.2f}'.format(up_count/total_count))
        this_axes.set_ylabel('mRNA number')

        ## Absolute noise
        this_axes = axes[2,0]
        if plot_option == 'boxplot':
            this_data_frame = pd.DataFrame(np.column_stack((results_before_change[:,-1],
                                                            results_after_change[:,-1])),
                                            columns = ['before','after'])
            this_data_frame.boxplot(ax = this_axes)
        else: 
                this_axes.set_xticks([0,1])
                this_axes.set_xticklabels(['before','after'])
        total_count = 0
        up_count = 0
        for parameter_index in range(results_before_change.shape[0]):
            total_count+=1
            value_before = results_before_change[parameter_index,-1]
            value_after = results_after_change[parameter_index,-1]
            if value_before<value_after:
                up_count+=1
                this_color = 'blue'
                this_alpha = 0.1
                this_z = 0
            else:
                this_color = 'green'
                this_alpha = 0.01
                this_z = 1
            if plot_option == 'lines':
                this_axes.plot([0,1],
                         [results_before_change[parameter_index,-1],
                          results_after_change[parameter_index,-1]],
                         color = this_color,
                         alpha = this_alpha)
        this_axes.set_title(r'$P_{up}$=' + '{:.2f}'.format(up_count/total_count))
        this_axes.set_ylabel('Absolute noise')

        ## NOISE 
        this_axes = axes[2,1]
        if plot_option == 'boxplot':
            this_data_frame = pd.DataFrame(np.column_stack((results_before_change[:,-1]/np.power(results_before_change[:,1]*
                                                                                                 results_before_change[:,0],2),
                                                            results_after_change[:,-1]/np.power(results_after_change[:,1]*
                                                                                                results_after_change[:,0],2))),
                                            columns = ['before','after'])
            this_data_frame.boxplot(ax = this_axes)
        else: 
            this_axes.set_xticks([0,1])
            this_axes.set_xticklabels(['before','after'])
        total_count = 0
        up_count = 0
        for parameter_index in range(results_before_change.shape[0]):
            total_count+=1
            value_before = results_before_change[parameter_index,-1]/np.power(results_before_change[parameter_index,1]*
                                                                                             results_before_change[parameter_index,0],2)
            value_after = results_after_change[parameter_index,-1]/np.power(results_after_change[parameter_index,1]*
                                                                                            results_after_change[parameter_index,0],2)
            if value_before<value_after:
                up_count+=1
                this_color = 'blue'
                this_alpha = 0.1
                this_z = 0
            else:
                this_color = 'green'
                this_alpha = 0.01
                this_z = 1
            if plot_option == 'lines':
                this_axes.plot([0,1],
                         [results_before_change[parameter_index,-1]/np.power(results_before_change[parameter_index,1]*
                                                                                                 results_before_change[parameter_index,0],2),
                          results_after_change[parameter_index,-1]/np.power(results_after_change[parameter_index,1]*
                                                                                                results_after_change[parameter_index,0],2)],
                         color = this_color,
                         alpha = this_alpha)
        this_axes.set_title(r'$P_{up}$=' + '{:.2f}'.format(up_count/total_count))
        this_axes.set_ylabel('Noise proportion')
        
        ## LENGTHSCALES
        this_axes = axes[2,2]
        if plot_option == 'boxplot':
            this_data_frame = pd.DataFrame(np.column_stack((old_lengthscales,
                                                            new_lengthscales)),
                                            columns = ['before','after'])
            this_data_frame.boxplot(ax = this_axes)
        else: 
            this_axes.set_xticks([0,1])
            this_axes.set_xticklabels(['before','after'])
        total_count = 0
        up_count = 0
        for parameter_index in range(results_before_change.shape[0]):
            total_count+=1
            value_before = old_lengthscales[parameter_index]
            value_after = new_lengthscales[parameter_index] 
            if value_before<value_after:
                up_count+=1
                this_color = 'blue'
                this_alpha = 0.1
                this_z = 0
            else:
                this_color = 'green'
                this_alpha = 0.01
                this_z = 1
            if plot_option == 'lines':
                this_axes.plot([0,1],
                         [old_lengthscales[parameter_index],
                          new_lengthscales[parameter_index]],
                         color = this_color,
                         alpha = this_alpha)
        this_axes.set_title(r'$P_{up}$=' + '{:.2f}'.format(up_count/total_count))
        this_axes.set_ylabel('Fluctuation rates')
 
        plt.tight_layout()
#         plt.savefig(os.path.join(os.path.dirname(__file__),'output','zebrafish_' + change + '_translation_repeated.pdf'))
#         plt.savefig(os.path.join(os.path.dirname(__file__),'output','zebrafish_' + change + '_translation_' + plot_option +'.pdf'))
        plt.savefig(os.path.join(os.path.dirname(__file__),'output','zebrafish_' + change + '_degradation_' + plot_option +'.pdf'))
        
    def xest_investigate_mrna_and_expression_decrease(self):

        change = 'decreased'
        saving_path = os.path.join(os.path.dirname(__file__),'output','zebrafish_' + change + '_degradationtest')
        results_after_change = np.load(saving_path + '.npy')
        parameters_after_change = np.load(saving_path + '_parameters.npy')
        results_before_change = np.load(saving_path + '_old.npy')
        parameters_before_change = np.load(saving_path + '_parameters_old.npy')
        old_lengthscales = np.load(saving_path + '_old_lengthscales.npy')
        new_lengthscales = np.load(saving_path + '_new_lengthscales.npy')
        
#         weirdest_index = np.argmax(results_before_change[:,1]-results_after_change[:,1])

        weiredest_index = np.argmax(results_before_change[:,-1]/np.power(results_before_change[:,1]*
                                                                         results_before_change[:,0],2) -
                                    results_after_change[:,-1]/np.power(results_after_change[:,1]*
                                                                        results_after_change[:,0],2))
        weird_parameter_before = parameters_before_change[weirdest_index]
        weird_parameter_after = parameters_after_change[weirdest_index]
        
        trace_before = hes5.generate_langevin_trajectory(720.0,
                                                         weird_parameter_before[2], #repression_threshold, 
                                                         weird_parameter_before[4], #hill_coefficient,
                                                         weird_parameter_before[5], #mRNA_degradation_rate, 
                                                         weird_parameter_before[6], #protein_degradation_rate, 
                                                         weird_parameter_before[0], #basal_transcription_rate, 
                                                         weird_parameter_before[1], #translation_rate,
                                                         weird_parameter_before[3], #transcription_delay, 
                                                         10, #initial_mRNA, 
                                                         weird_parameter_before[2], #initial_protein,
                                                         2000)

        trace_after = hes5.generate_langevin_trajectory(720.0,
                                                         weird_parameter_after[2], #repression_threshold, 
                                                         weird_parameter_after[4], #hill_coefficient,
                                                         weird_parameter_after[5], #mRNA_degradation_rate, 
                                                         weird_parameter_after[6], #protein_degradation_rate, 
                                                         weird_parameter_after[0], #basal_transcription_rate, 
                                                         weird_parameter_after[1], #translation_rate,
                                                         weird_parameter_after[3], #transcription_delay, 
                                                         10, #initial_mRNA, 
                                                         weird_parameter_after[2], #initial_protein,
                                                         2000)

        

        plt.figure(figsize = (6.5, 4.5))
        plt.subplot(221)
        plt.plot(trace_before[:,0],
                 trace_before[:,2])
        plt.ylabel('Hes expression')
        plt.xlabel('Time')
        plt.ylim(3000,15000)
        plt.title('Before')
        plt.subplot(222)
        plt.plot(trace_after[:,0],
                 trace_after[:,2])
        plt.ylabel('Hes expression')
        plt.xlabel('Time')
        plt.ylim(3000,15000)
        plt.title('After')
        plt.subplot(223)
        plt.plot(trace_before[:,0],
                 trace_before[:,1])
        plt.ylabel('Hes mRNA')
        plt.xlabel('Time')
        plt.ylim(0,120)
        plt.subplot(224)
        plt.plot(trace_after[:,0],
                 trace_after[:,1])
        plt.ylabel('Hes mRNA')
        plt.xlabel('Time')
        plt.ylim(0,120)
        plt.tight_layout()
        plt.savefig(os.path.join(os.path.dirname(__file__),'output','zebrafish_degradation_weird_examples.pdf'))

    def xest_plot_mRNA_change_examples(self):
#         change = 'decreased'
        change = 'increased'
#         saving_path = os.path.join(os.path.dirname(__file__),'output','zebrafish_' + change + '_degradation_repeated')
        saving_path = os.path.join(os.path.dirname(__file__),'output','zebrafish_' + change + '_translation_repeated')
        results_after_change = np.load(saving_path + '.npy')
        parameters_after_change = np.load(saving_path + '_parameters.npy')
        results_before_change = np.load(saving_path + '_old.npy')
        parameters_before_change = np.load(saving_path + '_parameters_old.npy')
        old_lengthscales = np.load(saving_path + '_old_lengthscales.npy')
        new_lengthscales = np.load(saving_path + '_new_lengthscales.npy')
        
        weirdest_index = np.argmax(results_after_change[:,-1]-results_before_change[:,-1])
#         weirdest_index = np.argmax(results_after_change[:,-1]/np.power(results_after_change[:,1]*
#                                                                         results_after_change[:,0],2) -
#                                     results_before_change[:,-1]/np.power(results_before_change[:,1]*
#                                                                         results_before_change[:,0],2))
#         weirdest_index = np.argmax(new_lengthscales-old_lengthscales)
        example_parameter_before = parameters_before_change[weirdest_index]
        example_parameter_after = parameters_after_change[weirdest_index]
    
#         example_parameter_index = 0
#         example_parameter_before = parameters_before_change[example_parameter_index]
#         example_parameter_after = parameters_after_change[example_parameter_index]
        
        example_trace_before = hes5.generate_langevin_trajectory( 720, #duration 
                                                                  example_parameter_before[2], #repression_threshold, 
                                                                  example_parameter_before[4], #hill_coefficient,
                                                                  example_parameter_before[5], #mRNA_degradation_rate, 
                                                                  example_parameter_before[6], #protein_degradation_rate, 
                                                                  example_parameter_before[0], #basal_transcription_rate, 
                                                                  example_parameter_before[1], #translation_rate,
                                                                  example_parameter_before[3], #transcription_delay, 
                                                                  10, #initial_mRNA, 
                                                                  example_parameter_before[2], #initial_protein,
                                                                  2000)

        example_trace_after = hes5.generate_langevin_trajectory( 720, #duration 
                                                                  example_parameter_after[2], #repression_threshold, 
                                                                  example_parameter_after[4], #hill_coefficient,
                                                                  example_parameter_after[5], #mRNA_degradation_rate, 
                                                                  example_parameter_after[6], #protein_degradation_rate, 
                                                                  example_parameter_after[0], #basal_transcription_rate, 
                                                                  example_parameter_after[1], #translation_rate,
                                                                  example_parameter_after[3], #transcription_delay, 
                                                                  10, #initial_mRNA, 
                                                                  example_parameter_after[2], #initial_protein,
                                                                  2000)

        plt.figure(figsize = (6.5, 2.5))
        plt.subplot(121)
        plt.plot(example_trace_before[::6,0],
                 example_trace_before[::6,2])
        plt.ylabel('Hes expression')
        plt.xlabel('Time')
        plt.subplot(122)
        plt.plot(example_trace_after[::6,0],
                 example_trace_after[::6,2])
        plt.ylabel('Hes expression')
        plt.xlabel('Time')
        plt.tight_layout()
        plt.savefig(os.path.join(os.path.dirname(__file__),'output','zebrafish_' + change + '_translation_examples.pdf'))
#         plt.savefig(os.path.join(os.path.dirname(__file__),'output','zebrafish_' + change + '_degradation_examples.pdf'))

    def xest_plot_fluctuation_rate_change_examples(self):
#         change = 'decreased'
        change = 'increased'
#         saving_path = os.path.join(os.path.dirname(__file__),'output','zebrafish_' + change + '_degradation_repeated')
#         saving_path = os.path.join(os.path.dirname(__file__),'output','zebrafish_' + change + '_translation_repeated')
        saving_path = os.path.join(os.path.dirname(__file__),'output','zebrafish_' + change + '_translation')
        results_after_change = np.load(saving_path + '.npy')
        parameters_after_change = np.load(saving_path + '_parameters.npy')
        results_before_change = np.load(saving_path + '_old.npy')
        parameters_before_change = np.load(saving_path + '_parameters_old.npy')
        old_lengthscales = np.load(saving_path + '_old_lengthscales.npy')
        new_lengthscales = np.load(saving_path + '_new_lengthscales.npy')
        
        weird_indices = np.where(results_before_change[:,3]>results_after_change[:,3])
#         weird_indices = np.where(np.logical_and(results_before_change[:,3]>results_after_change[:,3],
#                                                 results_before_change[:,-1]/np.power(results_before_change[:,1]*
#                                                                                      results_before_change[:,0],2)<
#                                                 results_after_change[:,-1]/np.power(results_after_change[:,1]*
#                                                                                     results_after_change[:,0],2)))
#  
#                                                 old_lengthscales<new_lengthscales))
        weird_parameters_before = parameters_before_change[weird_indices]
        weird_parameters_after = parameters_after_change[weird_indices]
        
        weird_old_lengthscales = old_lengthscales[weird_indices]
        weird_new_lengthscales = new_lengthscales[weird_indices]
        weird_results_before = results_before_change[weird_indices]
        weird_results_after = results_after_change[weird_indices]

#         weirdest_index = np.argmax(weird_results_after[:,-1]-weird_results_before[:,-1])
#         weirdest_index = np.argmax(results_after_change[:,-1]/np.power(results_after_change[:,1]*
#                                                                         results_after_change[:,0],2) -
#                                     results_before_change[:,-1]/np.power(results_before_change[:,1]*
#                                                                         results_before_change[:,0],2))
        weirdest_index = np.argmax(weird_new_lengthscales-weird_old_lengthscales)
        example_parameter_before = weird_parameters_before[weirdest_index]
        example_parameter_after = weird_parameters_after[weirdest_index]
    
#         example_parameter_index = 0
#         example_parameter_before = parameters_before_change[example_parameter_index]
#         example_parameter_after = parameters_after_change[example_parameter_index]
        
        example_trace_before = hes5.generate_langevin_trajectory( 720, #duration 
                                                                  example_parameter_before[2], #repression_threshold, 
                                                                  example_parameter_before[4], #hill_coefficient,
                                                                  example_parameter_before[5], #mRNA_degradation_rate, 
                                                                  example_parameter_before[6], #protein_degradation_rate, 
                                                                  example_parameter_before[0], #basal_transcription_rate, 
                                                                  example_parameter_before[1], #translation_rate,
                                                                  example_parameter_before[3], #transcription_delay, 
                                                                  10, #initial_mRNA, 
                                                                  example_parameter_before[2], #initial_protein,
                                                                  2000)

        example_trace_after = hes5.generate_langevin_trajectory( 720, #duration 
                                                                  example_parameter_after[2], #repression_threshold, 
                                                                  example_parameter_after[4], #hill_coefficient,
                                                                  example_parameter_after[5], #mRNA_degradation_rate, 
                                                                  example_parameter_after[6], #protein_degradation_rate, 
                                                                  example_parameter_after[0], #basal_transcription_rate, 
                                                                  example_parameter_after[1], #translation_rate,
                                                                  example_parameter_after[3], #transcription_delay, 
                                                                  10, #initial_mRNA, 
                                                                  example_parameter_after[2], #initial_protein,
                                                                  2000)

        plt.figure(figsize = (6.5, 2.5))
        plt.subplot(121)
        plt.title('Wildtype')
        plt.plot(example_trace_before[::6,0],
                 example_trace_before[::6,2])
        plt.ylabel('Hes expression')
        plt.xlabel('Time')
        plt.subplot(122)
        plt.title('MBS (translation)')
        plt.plot(example_trace_after[::6,0],
                 example_trace_after[::6,2])
        plt.ylabel('Hes expression')
        plt.xlabel('Time')
        plt.tight_layout()
        plt.savefig(os.path.join(os.path.dirname(__file__),'output','zebrafish_' + change + '_translation_decreased_coherence_examples.pdf'))
#         plt.savefig(os.path.join(os.path.dirname(__file__),'output','zebrafish_' + change + '_degradation_examples.pdf'))

    def xest_plot_smfish_results(self):
        root = os.path.join('/home','y91198jk','hdd','smfishdata','231118deconvoluted','Experiment_2','repeat_1')
        items_in_root = os.listdir(root)
        view_folders = [ item for item in items_in_root if item.startswith('view')]
        data_files = dict()

        ## FIND RESULTS FILES
        for view in view_folders:
            this_results_folder = os.path.join(root,view,'fish_quant_results')
            these_result_items = os.listdir(this_results_folder)
            for item in these_result_items:
                if item.startswith('__FQ_batch_summary_MATURE_'):
                    this_results_file_name = item
                    break
            this_results_file = os.path.join(this_results_folder, this_results_file_name)
            data_files[view] = this_results_file
        print(data_files)
        
        ## READ DATA
        nuclear_dots = dict()
        total_dots = dict()
        cytoplasmic_dots = dict()
        for view in data_files:
            these_data = pd.read_csv(data_files[view], header = 4, sep = '\t') 
#                                         usecols = ['N_thresh_Total', 'N_thresh_Nuc'])
            total_number_of_dots = these_data['N_thres_Total']
            number_dots_in_nucleus = these_data['N_thres_Nuc']
            number_dots_in_cytoplasm = total_number_of_dots - number_dots_in_nucleus
            nuclear_dots[view] = number_dots_in_nucleus
            total_dots[view] = total_number_of_dots
            cytoplasmic_dots[view] = number_dots_in_cytoplasm
            
        ## Calculate totals
        total_number_of_dots = []
        total_cytoplasmic_number_of_dots = []
        total_nuclear_number_of_dots = []
        for view in data_files:
            total_number_of_dots += total_dots[view].tolist()
            total_cytoplasmic_number_of_dots += cytoplasmic_dots[view].tolist()
            total_nuclear_number_of_dots += nuclear_dots[view].tolist()
            
        nuclear_dots['total'] = total_nuclear_number_of_dots
        total_dots['total'] = total_number_of_dots
        cytoplasmic_dots['total'] = total_cytoplasmic_number_of_dots
        
        maximimal_number_of_dots = np.max(total_number_of_dots)

        ## PLOT DATA
        types_of_plot = {'total':total_dots,
                         'nuclear':nuclear_dots,
                         'cytoplasmic':cytoplasmic_dots}
        for view in total_dots:
            for type in types_of_plot:
                plt.figure(figsize = (4.5,2.5))
                these_dots = types_of_plot[type][view]
#                 these_dots = [number for number in these_dots if number != 0]
                plt.hist(these_dots,bins=100, range = [0,maximimal_number_of_dots])
                plt.axvline(np.median(these_dots), lw=1, color = 'black')
                plt.axvline(np.mean(these_dots), lw=1, color = 'black')
                plt.ylabel('occurrence')
                plt.xlabel('# ' + type + ' mRNA')
                plt.title('Mean: ' + '{:.2f}'.format(np.mean(these_dots)) + 
                          ', Median: ' + '{:.2f}'.format(np.median(these_dots)) +
                          ', #cells: ' + str(len(these_dots)))
                plt.tight_layout()
                plt.savefig(os.path.join(os.path.dirname(__file__),'output',
                                         'smfish_' + view + '_' + type + '.pdf'))

    def xest_play_with_Gaussian_Processes(self):
        
        np.random.seed(1)
        
        
        # the function to predict
        f = lambda x : x*np.sin(x)
        
        # ----------------------------------------------------------------------
        #  First the noiseless case
        X = np.atleast_2d([1., 3., 5., 6., 7., 8.]).T
        print(X)
        
        # Observations
        y = f(X).ravel()
        print(y)
        
        # Mesh the input space for evaluations of the real function, the prediction and
        # its MSE
        x = np.atleast_2d(np.linspace(0, 10, 1000)).T
        
        # Instantiate a Gaussian Process model
        my_kernel = ConstantKernel(1.0, (1e-3, 1e3)) * RBF(10, (1e-2, 1e2))
        my_gp_regressor = GaussianProcessRegressor(kernel=my_kernel, n_restarts_optimizer=9)
        
        # Fit to data using Maximum Likelihood Estimation of the parameters
        my_gp_regressor.fit(X, y)
        
        # Make the prediction on the meshed x-axis (ask for MSE as well)
        y_pred, sigma = my_gp_regressor.predict(x, return_std=True)
        
        # Plot the function, the prediction and the 95% confidence interval based on
        # the MSE
        plt.figure()
        plt.plot(x, f(x), 'r:', label=u'$f(x) = x\,\sin(x)$')
        plt.plot(X, y, 'r.', markersize=10, label=u'Observations')
        plt.plot(x, y_pred, 'b-', label=u'Prediction')
        plt.fill(np.concatenate([x, x[::-1]]),
                 np.concatenate([y_pred - 1.9600 * sigma,
                                (y_pred + 1.9600 * sigma)[::-1]]),
                 alpha=.5, fc='b', ec='None', label='95% confidence interval')
        plt.xlabel('$x$')
        plt.ylabel('$f(x)$')
        plt.ylim(-10, 20)
        plt.legend(loc='upper left')
        plt.savefig(os.path.join(os.path.dirname(__file__),'output',
                                 'gp_example_1.pdf'))
        
        # ----------------------------------------------------------------------
        # now the noisy case
        X = np.linspace(0.1, 9.9, 20)
        X = np.atleast_2d(X).T
        
        # Observations and noise
        y = f(X).ravel()
        dy = 0.5 + 1.0 * np.random.random(y.shape)
        noise = np.random.normal(0, dy)
        y += noise
        
        # Instantiate a Gaussian Process model
        my_gp_regressor = GaussianProcessRegressor(kernel=my_kernel, alpha=dy ** 2,
                                      n_restarts_optimizer=10)
        
        # Fit to data using Maximum Likelihood Estimation of the parameters
        my_gp_regressor.fit(X, y)
        
        # Make the prediction on the meshed x-axis (ask for MSE as well)
        y_pred, sigma = my_gp_regressor.predict(x, return_std=True)
        
        # Plot the function, the prediction and the 95% confidence interval based on
        # the MSE
        plt.figure()
        plt.plot(x, f(x), 'r:', label=u'$f(x) = x\,\sin(x)$')
        plt.errorbar(X.ravel(), y, dy, fmt='r.', markersize=10, label=u'Observations')
        plt.plot(x, y_pred, 'b-', label=u'Prediction')
        plt.fill(np.concatenate([x, x[::-1]]),
                 np.concatenate([y_pred - 1.9600 * sigma,
                                (y_pred + 1.9600 * sigma)[::-1]]),
                 alpha=.5, fc='b', ec='None', label='95% confidence interval')
        plt.xlabel('$x$')
        plt.ylabel('$f(x)$')
        plt.ylim(-10, 20)
        plt.legend(loc='upper left')
        
        plt.savefig(os.path.join(os.path.dirname(__file__),'output',
                                 'gp_example_2.pdf'))
        
    def xest_try_OU_process_for_lengthscale(self):
        #generate a trace
        saving_path = os.path.join(os.path.dirname(__file__), 'output',
                                    'sampling_results_zebrafish')
        model_results = np.load(saving_path + '.npy' )
        prior_samples = np.load(saving_path + '_parameters.npy')
        
        accepted_indices = np.where(np.logical_and(model_results[:,0]>2000, #protein number
                                    np.logical_and(model_results[:,0]<8000,
                                    np.logical_and(model_results[:,2]<100,
                                                   model_results[:,3]>0.3))))  

        my_posterior_samples = prior_samples[accepted_indices]

        example_parameter_index = 100
        example_parameter = my_posterior_samples[example_parameter_index]
        
        example_trace = hes5.generate_langevin_trajectory( 720, #duration 
                                                                  example_parameter[2], #repression_threshold, 
                                                                  example_parameter[4], #hill_coefficient,
                                                                  example_parameter[5], #mRNA_degradation_rate, 
                                                                  example_parameter[6], #protein_degradation_rate, 
                                                                  example_parameter[0], #basal_transcription_rate, 
                                                                  example_parameter[1], #translation_rate,
                                                                  example_parameter[3], #transcription_delay, 
                                                                  10, #initial_mRNA
                                                                  example_parameter[2], #initial_protein,
                                                                  2000)
        
        times = example_trace[:,0]
        times = times[:,np.newaxis]
        times = times/60.0
        protein_trace = example_trace[:,2] - np.mean(example_trace[:,2])
        
        ornstein_kernel = ConstantKernel(1.0, (1e-3, 1e3))*Matern(length_scale=0.1, length_scale_bounds=(1e-03, 100), nu=0.5)
        my_gp_regressor = GaussianProcessRegressor(kernel=ornstein_kernel, n_restarts_optimizer=10)
        my_fit = my_gp_regressor.fit(times, protein_trace)
        import pdb; pdb.set_trace()
        print(my_fit)
        print(my_fit.kernel_)
        my_parameters = my_gp_regressor.get_params()
        print(my_parameters)
        print(my_parameters['kernel__k2__length_scale'])
    
        protein_predicted, sigma_predicted = my_gp_regressor.predict(times, return_std=True)

        plt.figure(figsize = (6.5, 2.5))
        plt.plot(example_trace[:,0],
                 example_trace[:,2])
        plt.plot(example_trace[:,0],
                 protein_predicted,
                 )
        plt.fill(np.concatenate([times, times[::-1]])*60,
                 np.concatenate([protein_predicted - 1.9600 * sigma_predicted,
                                (protein_predicted + 1.9600 * sigma_predicted)[::-1]]),
                 alpha=.5, fc='b', ec='None', label='95% confidence interval')
        plt.ylabel('Hes expression')
        plt.xlabel('Time')
        plt.tight_layout()
        plt.savefig(os.path.join(os.path.dirname(__file__),'output','gp_example.pdf'))

    def xest_do_gpy_example(self):
        import GPy
        X = np.random.uniform(-3.,3.,(20,1))
        Y = np.sin(X) + np.random.randn(20,1)*0.05

        kernel = GPy.kern.RBF(input_dim=1, variance=1., lengthscale=1.)
        m = GPy.models.GPRegression(X,Y,kernel)
        print(m)
        fig = m.plot()
        plt.savefig(os.path.join(os.path.dirname(__file__),'output','gpy_example.pdf'))

        m.optimize(messages=True)
        m.optimize_restarts(num_restarts = 10)
        fig = m.plot()
        plt.savefig(os.path.join(os.path.dirname(__file__),'output','gpy_example2.pdf'))

    def xest_do_gpflow_example(self):
        # websites for this include: https://blog.dominodatalab.com/fitting-gaussian-process-models-python/
        # and https://gpflow.readthedocs.io/en/master/notebooks/regression.html
        N = 12
        X = np.random.rand(N,1)
        Y = np.sin(12*X) + 0.66*np.cos(25*X) + np.random.randn(N,1)*0.1 + 3
        plt.figure()
        plt.plot(X, Y, 'kx', mew=2)
        plt.savefig(os.path.join(os.path.dirname(__file__),'output','gpflow_example.pdf'))

        k = gpflow.kernels.Matern52(1, lengthscales=0.3)
        m = gpflow.models.GPR(X, Y, kern=k)
        m.likelihood.variance = 0.01

        xx = np.linspace(-0.1, 1.1, 100).reshape(100, 1)

        plt.figure()
        mean, var = m.predict_y(xx)
        plt.figure(figsize=(12, 6))
        plt.plot(X, Y, 'kx', mew=2)
        plt.plot(xx, mean, 'C0', lw=2)
        plt.fill_between(xx[:,0],
                     mean[:,0] - 2*np.sqrt(var[:,0]),
                     mean[:,0] + 2*np.sqrt(var[:,0]),
                     color='C0', alpha=0.2)
        plt.xlim(-0.1, 1.1)
        plt.savefig(os.path.join(os.path.dirname(__file__),'output','gpflow_example1.pdf'))

        k = gpflow.kernels.Matern52(1, lengthscales=0.3)
        meanf = gpflow.mean_functions.Linear(1.0, 0.0)
        m = gpflow.models.GPR(X, Y, k, meanf)
        m.likelihood.variance = 0.01
        print(m.as_pandas_table())
        gpflow.train.ScipyOptimizer().minimize(m)
        plt.figure()
        mean, var = m.predict_y(xx)
        plt.figure(figsize=(12, 6))
        plt.plot(X, Y, 'kx', mew=2)
        plt.plot(xx, mean, 'C0', lw=2)
        plt.fill_between(xx[:,0],
                     mean[:,0] - 2*np.sqrt(var[:,0]),
                     mean[:,0] + 2*np.sqrt(var[:,0]),
                     color='C0', alpha=0.2)
        plt.xlim(-0.1, 1.1)
        print(m.as_pandas_table())
        plt.savefig(os.path.join(os.path.dirname(__file__),'output','gpflow_example2.pdf'))

    def xest_try_OU_process_for_lengthscale_with_gpflow(self):
        #generate a trace
        # trying to simulate what covOU does in here:
        # http://www.gaussianprocess.org/gpml/code/matlab/cov/
        saving_path = os.path.join(os.path.dirname(__file__), 'output',
                                    'sampling_results_zebrafish')
        model_results = np.load(saving_path + '.npy' )
        prior_samples = np.load(saving_path + '_parameters.npy')
        
        accepted_indices = np.where(np.logical_and(model_results[:,0]>2000, #protein number
                                    np.logical_and(model_results[:,0]<8000,
                                    np.logical_and(model_results[:,2]<100,
                                                   model_results[:,3]>0.3))))  

        my_posterior_samples = prior_samples[accepted_indices]

        example_parameter_index = 100
        example_parameter = my_posterior_samples[example_parameter_index]
        
        example_trace = hes5.generate_langevin_trajectory( 720, #duration 
                                                                  example_parameter[2], #repression_threshold, 
                                                                  example_parameter[4], #hill_coefficient,
                                                                  example_parameter[5], #mRNA_degradation_rate, 
                                                                  example_parameter[6], #protein_degradation_rate, 
                                                                  example_parameter[0], #basal_transcription_rate, 
                                                                  example_parameter[1], #translation_rate,
                                                                  example_parameter[3], #transcription_delay, 
                                                                  10, #initial_mRNA
                                                                  example_parameter[2], #initial_protein,
                                                                  2000)
        
        times = example_trace[:,0]
        times = times[:,np.newaxis]
        times = times/60.0
        protein_trace = example_trace[:,2] - np.mean(example_trace[:,2])
        protein_trace = protein_trace[:,np.newaxis]
        
#         ornstein_kernel = ConstantKernel(1.0, (1e-3, 1e3))*Matern(length_scale=0.1, length_scale_bounds=(1e-03, 100), nu=0.5)
        ornstein_kernel = gpflow.kernels.Matern12(1, lengthscales=0.3)

        my_regression_model = gpflow.models.GPR(times, protein_trace, kern=ornstein_kernel)
        
        gpflow.train.ScipyOptimizer().minimize(my_regression_model)
        print(my_regression_model.as_pandas_table())
#         import pdb; pdb.set_trace()
        regression_values = my_regression_model.kern.read_values()
        this_lengthscale = regression_values['GPR/kern/lengthscales']
        print('this lengthscale is')
        print(this_lengthscale)
    
#         protein_predicted, sigma_predicted = my_gp_regressor.predict(times, return_std=True)
        predicted_mean, predicted_variance = my_regression_model.predict_y(times)
        plt.figure(figsize = (6.5, 2.5))
        plt.plot(example_trace[:,0],
                 example_trace[:,2])
        plt.plot(example_trace[:,0],
                 predicted_mean,
                 )
        plt.fill_between(times[:,0]*60,
                         predicted_mean[:,0] - 1.9600 * np.sqrt(predicted_variance)[:,0],
                         predicted_mean[:,0] + 1.9600 * np.sqrt(predicted_variance)[:,0],
                 alpha=.5, color='blue', label='95% confidence interval')
        plt.ylabel('Hes expression')
        plt.xlabel('Time')
        plt.tight_layout()
        plt.savefig(os.path.join(os.path.dirname(__file__),'output','gp_example_gpflow.pdf'))
        
    def xest_get_OU_lengthscale_from_single_trace(self):
        saving_path = os.path.join(os.path.dirname(__file__), 'output',
                                    'sampling_results_zebrafish')
        model_results = np.load(saving_path + '.npy' )
        prior_samples = np.load(saving_path + '_parameters.npy')
        
        accepted_indices = np.where(np.logical_and(model_results[:,0]>2000, #protein number
                                    np.logical_and(model_results[:,0]<8000,
                                    np.logical_and(model_results[:,2]<100,
                                                   model_results[:,3]>0.3))))  

        my_posterior_samples = prior_samples[accepted_indices]

        example_parameter_index = 100
        example_parameter = my_posterior_samples[example_parameter_index]
        
        example_trace = hes5.generate_langevin_trajectory( 720, #duration 
                                                           example_parameter[2], #repression_threshold, 
                                                           example_parameter[4], #hill_coefficient,
                                                           example_parameter[5], #mRNA_degradation_rate, 
                                                           example_parameter[6], #protein_degradation_rate, 
                                                           example_parameter[0], #basal_transcription_rate, 
                                                           example_parameter[1], #translation_rate,
                                                           example_parameter[3], #transcription_delay, 
                                                           10, #initial_mRNA
                                                           example_parameter[2], #initial_protein,
                                                           2000)
 
        protein_trace = np.vstack((example_trace[:,0],example_trace[:,2])).transpose()
        
        this_fluctuation_rate = hes5.measure_fluctuation_rate_of_single_trace(protein_trace, method = 'gpflow')
         
        print('this gpflow fluctuation_rate is')
        print(this_fluctuation_rate)
        print(this_fluctuation_rate*60)
         
        this_fluctuation_rate = hes5.measure_fluctuation_rate_of_single_trace(protein_trace, method = 'sklearn')
         
        print('this sklearn fluctuation_rate is')
        print(this_fluctuation_rate)
        print(this_fluctuation_rate*60)
         
        this_fluctuation_rate = hes5.measure_fluctuation_rate_of_single_trace(protein_trace, method = 'gpy')
         
        print('this gpy fluctuation_rate is')
        print(this_fluctuation_rate)
        print(this_fluctuation_rate*60)
 
        this_fluctuation_rate = hes5.measure_fluctuation_rate_of_single_trace(protein_trace, method = 'george')
        
        print('this george fluctuation_rate is')
        print(this_fluctuation_rate)
        print(this_fluctuation_rate*60)
 
    def xest_get_fluctuation_rate_from_example_traces(self):
        periods = dict()
        times_values = dict()
        y_values = dict()
        periods['short'] = 0.2
        periods['medium'] = 2.0
        periods['long'] = 20.0
        periods['ten'] = 10.0
        periods['one'] = 1.0

        times_values['short'] = np.arange(0,10.0,0.01)
        times_values['medium'] = np.arange(0,20.0,0.1)
        times_values['long'] = np.arange(0,1000.0,1.0)
        times_values['ten'] = np.arange(0,100.0,0.1)
        times_values['one'] = np.arange(0,100.0,0.1)
        y_values = {key: 10.*np.sin(times_values[key]/periods[key]*2.0*np.pi) for key in periods}
        
        times_values['compound'] = np.arange(0,100.0,0.1)
        y_values['compound'] = (10.*np.sin(times_values['compound']/10*2.0*np.pi) + 
                                3.*np.sin(times_values['compound']*2.0*np.pi))
        
        
        times_values['noise'] = np.arange(0,100.0,0.1)
        y_values['noise'] = (10.*np.sin(times_values['noise']/10*2.0*np.pi) + 
                             np.random.randn(len(times_values['noise'])))
        periods['noise'] = 10.0
        
        for abbreviation in y_values:
            plt.figure(figsize = (4.5,2.5))
            these_y_values = y_values[abbreviation]
            compound_trajectory = np.vstack((times_values[abbreviation], these_y_values)).transpose()
            this_fluctuation_rate = hes5.measure_fluctuation_rate_of_single_trace(compound_trajectory)
            plt.plot(times_values[abbreviation],these_y_values)
            if abbreviation in periods:
                period_blurb ='Period: ' + '{:.2f}'.format(periods[abbreviation]) + ', ' 
            else:
                period_blurb = ''  
            plt.title(period_blurb + 
                      'fluctuation rate: '+ '{:.2f}'.format(this_fluctuation_rate))
            plt.xlabel('Time')
            plt.ylabel('normalised signal')
            plt.tight_layout()
            plt.savefig(os.path.join(os.path.dirname(__file__),'output',
                                     'lengthscale_visualisation_' + abbreviation + '.pdf'))
            
    def xest_get_fluctuation_rates_from_multiple_traces(self):
#         saving_path = os.path.join(os.path.dirname(__file__), 'output',
#                                     'sampling_results_zebrafish')
#         model_results = np.load(saving_path + '.npy' )
#         prior_samples = np.load(saving_path + '_parameters.npy')
#         
#         accepted_indices = np.where(np.logical_and(model_results[:,0]>2000, #protein number
#                                     np.logical_and(model_results[:,0]<8000,
#                                     np.logical_and(model_results[:,2]<100,
#                                                    model_results[:,3]>0.3))))  
# 
#         my_posterior_samples = prior_samples[accepted_indices]
# 
#         example_parameter_index = 100
#         example_parameter = my_posterior_samples[example_parameter_index]
#  
#         mrna_traces, protein_traces = hes5.generate_multiple_langevin_trajectories(10,
#                                                                                     720, #duration 
#                                                                                     example_parameter[2], #repression_threshold, 
#                                                                                     example_parameter[4], #hill_coefficient,
#                                                                                     example_parameter[5], #mRNA_degradation_rate, 
#                                                                                     example_parameter[6], #protein_degradation_rate, 
#                                                                                     example_parameter[0], #basal_transcription_rate, 
#                                                                                     example_parameter[1], #translation_rate,
#                                                                                     example_parameter[3], #transcription_delay, 
#                                                                                     10, #initial_mRNA
#                                                                                     example_parameter[2], #initial_protein,
#                                                                                     2000)
# #  
#         these_fluctuation_rates = hes5.measure_fluctuation_rates_of_traces(protein_traces, method = 'gpflow')
 
#         np.save(os.path.join(os.path.dirname(__file__),'output',
#                 'fluctuation_rates.npy'), these_fluctuation_rates)

        these_fluctuation_rates = np.load(os.path.join(os.path.dirname(__file__),'output',
                                        'fluctuation_rates.npy'))
        print(these_fluctuation_rates)
        plt.figure(figsize = (4.5,2.5))
        plt.hist(these_fluctuation_rates)
        plt.axvline(np.mean(these_fluctuation_rates), color = 'black')
        plt.xlabel('fluctuation rate')
        plt.ylabel('occurrence')
        plt.tight_layout()
        plt.savefig(os.path.join(os.path.dirname(__file__),'output',
                                     'fluctuation_rate_distribution_test.pdf'))
        
    def xest_get_fluctuation_rates_from_multiple_traces_double_duration(self):
        saving_path = os.path.join(os.path.dirname(__file__), 'output',
                                    'sampling_results_zebrafish')
        model_results = np.load(saving_path + '.npy' )
        prior_samples = np.load(saving_path + '_parameters.npy')
        
        accepted_indices = np.where(np.logical_and(model_results[:,0]>2000, #protein number
                                    np.logical_and(model_results[:,0]<8000,
                                    np.logical_and(model_results[:,2]<100,
                                                   model_results[:,3]>0.3))))  

        my_posterior_samples = prior_samples[accepted_indices]

        example_parameter_index = 100
        example_parameter = my_posterior_samples[example_parameter_index]
 
#         mrna_traces, protein_traces = hes5.generate_multiple_langevin_trajectories(100,
#                                                                                     720*2, #duration 
#                                                                                     example_parameter[2], #repression_threshold, 
#                                                                                     example_parameter[4], #hill_coefficient,
#                                                                                     example_parameter[5], #mRNA_degradation_rate, 
#                                                                                     example_parameter[6], #protein_degradation_rate, 
#                                                                                     example_parameter[0], #basal_transcription_rate, 
#                                                                                     example_parameter[1], #translation_rate,
#                                                                                     example_parameter[3], #transcription_delay, 
#                                                                                     10, #initial_mRNA
#                                                                                     example_parameter[2], #initial_protein,
#                                                                                     2000)
  
#         these_fluctuation_rates = hes5.measure_fluctuation_rates_of_traces(protein_traces)

#         np.save(os.path.join(os.path.dirname(__file__),'output',
#                 'fluctuation_rates_double.npy'), these_fluctuation_rates)

        these_fluctuation_rates = np.load(os.path.join(os.path.dirname(__file__),'output',
                                        'fluctuation_rates_double.npy'))

        print(these_fluctuation_rates)
        plt.figure(figsize = (4.5,2.5))
        plt.hist(these_fluctuation_rates, range = (0,0.006))
        plt.axvline(np.mean(these_fluctuation_rates), color = 'black')
        plt.xlabel('fluctuation rate')
        plt.ylabel('occurrence')
        plt.tight_layout()
        plt.savefig(os.path.join(os.path.dirname(__file__),'output',
                                     'fluctuation_rate_distribution_double.pdf'))    
        
    def xest_get_autocorrelation_function_from_power_spectrum(self):
        saving_path = os.path.join(os.path.dirname(__file__), 'output',
                                    'sampling_results_zebrafish')
        model_results = np.load(saving_path + '.npy' )
        prior_samples = np.load(saving_path + '_parameters.npy')
        
        accepted_indices = np.where(np.logical_and(model_results[:,0]>2000, #protein number
                                    np.logical_and(model_results[:,0]<8000,
                                    np.logical_and(model_results[:,2]<100,
                                                   model_results[:,3]>0.2))))  

        my_posterior_samples = prior_samples[accepted_indices]

        example_parameter_index = 10
        example_parameter = my_posterior_samples[example_parameter_index]
 
        number_of_traces = 10
        mrna_traces, protein_traces = hes5.generate_multiple_langevin_trajectories( number_of_traces, # number_of_trajectories 
                                                                                           1500*5, #duration 
                                                                                           example_parameter[2], #repression_threshold, 
                                                                                           example_parameter[4], #hill_coefficient,
                                                                                           example_parameter[5], #mRNA_degradation_rate, 
                                                                                           example_parameter[6], #protein_degradation_rate, 
                                                                                           example_parameter[0], #basal_transcription_rate, 
                                                                                           example_parameter[1], #translation_rate,
                                                                                           example_parameter[3], #transcription_delay, 
                                                                                           10, #initial_mRNA, 
                                                                                           example_parameter[2], #initial_protein,
                                                                                           1000)
        
        power_spectrum, _, _ = hes5.calculate_power_spectrum_of_trajectories(protein_traces, normalize = False)
        
        auto_correlation_from_fourier = hes5.calculate_autocorrelation_from_power_spectrum(power_spectrum)
        print(auto_correlation_from_fourier)
#         all_auto_correlation = np.zeros(protein_traces.shape[0]/2)
        @jit(nopython = True)
        def calculate_autocorrelation(full_signal):
            signal = full_signal - np.mean(full_signal)
            auto_correlation = np.zeros_like(signal)
            auto_correlation[0] = np.sum(signal*signal)/len(signal)
            for lag in range(1,len(signal)):
                auto_correlation[lag] = np.sum(signal[:-lag]*signal[lag:])/len(signal[:-lag])
            return auto_correlation

        mean_auto_correlation = np.zeros_like(protein_traces[:,1])
#         import pdb; pdb.set_trace()
        plt.figure(figsize = (4.5,4.5))
        plt.subplot(211)
        plt.plot(power_spectrum[:,0], power_spectrum[:,1])
        plt.xlabel('Frequency')
        plt.xlim(0,0.02)
        plt.xlabel('Power')
        plt.subplot(212)
        for trace in protein_traces[:,1:].transpose():
            this_autocorrelation = calculate_autocorrelation(trace)
            mean_auto_correlation += this_autocorrelation
            plt.plot(protein_traces[:,0], this_autocorrelation, color = 'black', alpha = 0.1, lw = 0.5 )
        mean_auto_correlation/= number_of_traces
        plt.plot(protein_traces[:,0], mean_auto_correlation, color = 'black', lw = 0.5)
#         corrected_auto_correlation = auto_correlation_from_fourier[:,1]/(np.sqrt(len(trace)))
        corrected_auto_correlation = auto_correlation_from_fourier[:,1]
        plt.plot(auto_correlation_from_fourier[:,0],
                 corrected_auto_correlation, lw = 0.5, color = 'blue', ls = '--')
        plt.xlim(0,1000)
        plt.xlabel('Time')
        plt.ylabel('Autocorrelation')
#         plt.axhline(np.mean(auto_correlation_from_fourier)*2/(np.sqrt(len(trace))), color = 'purple', lw = 3)
#         plt.axhline(np.power(np.mean(protein_traces[:,1:]),2)+np.var(protein_traces[:,1:]), lw = 0.5)
#         plt.axhline(np.power(np.mean(protein_traces[:,1:]),2), lw = 0.5)
        plt.tight_layout()
        plt.savefig(os.path.join(os.path.dirname(__file__),'output',
                                 'autocorrelation_function_test.pdf'))    
        
    def xest_plot_gamma_dependence_of_ou_osc(self):

        gamma = np.linspace(0,2,100)
        power_spectrum_peak = np.sqrt(2*np.sqrt(np.power(gamma,4) + np.power(gamma,2)) -1 -np.power(gamma,2))
        power_spectrum_peak /= gamma
        plt.figure(figsize = (4.5,2.5))
#         plt.plot(gamma, gamma)
        plt.axhline(1.0)
        plt.plot(gamma, power_spectrum_peak)
        plt.xlabel(r'Oscillation quality $\beta$/$\alpha$')
        plt.ylabel(r'Period ratio $\omega$/$\beta$')
        plt.tight_layout()
        plt.savefig(os.path.join(os.path.dirname(__file__),'output',
                                 'gamma_dependency.pdf'))    
 
        ornstein_kernel = gpflow.kernels.Matern12(1, lengthscales=1.0)*gpflow.kernels.Cosine(1,lengthscales = 1.0/0.9)
        times = np.linspace(0,100,1000)
        times = times[:,np.newaxis]
        mean_function = np.zeros_like(times)
        my_regression_model = gpflow.models.GPR(times, mean_function, kern=ornstein_kernel)
        sample = my_regression_model.predict_f_samples(times, 1)
        plt.figure(figsize = (4.5,4.5))
        plt.plot(times, sample[0])
        plt.xlabel('Time')
        plt.ylabel('process value')
        plt.tight_layout()
        plt.savefig(os.path.join(os.path.dirname(__file__),'output',
                                 'ou_osc_prediction.pdf'))    
        print('expected_period is')
        gamma=0.9
        print(np.sqrt(2*np.sqrt(np.power(gamma,4) + np.power(gamma,2)) -1 -np.power(gamma,2)))
        data = np.column_stack((times,sample[0]))
        data_as_frame = pd.DataFrame(data)
        data_as_frame.to_excel(os.path.join(os.path.dirname(__file__),'output',
                               'ornstein_sample.xlsx'), index = False)

    def xest_compare_quality_and_coherence(self):
        gamma_values = np.linspace(1.0/np.sqrt(3),8,1000)
        theoretical_frequency_values = np.sqrt(2*np.sqrt(np.power(gamma_values,4) + np.power(gamma_values,2)) -1 -np.power(gamma_values,2))
        
        frequencies = np.linspace(0,80,10000)
        coherence_values = np.zeros_like(gamma_values)
        oscillation_frequency_values = np.zeros_like(gamma_values)
        for gamma_index, gamma_value in enumerate(gamma_values):
            power_spectrum = 1.0/(1+np.power(frequencies - gamma_value,2)) + 1.0/(1+np.power(frequencies + gamma_value,2))
            full_power_spectrum = np.vstack((frequencies/(2*np.pi), power_spectrum)).transpose()
            coherence, period = hes5.calculate_coherence_and_period_of_power_spectrum(full_power_spectrum)
            coherence_values[gamma_index] = coherence
            oscillation_frequency_values[gamma_index] = 2*np.pi/period

        this_gamma = 2.0
        power_spectrum = 1.0/(1+np.power(frequencies - this_gamma,2)) + 1.0/(1+np.power(frequencies + this_gamma,2))
        plt.figure(figsize = (4.5,2.5))
        plt.plot(frequencies, power_spectrum)
        plt.xlabel(r'Frequency $\omega$')
        plt.ylabel(r'Power')
        plt.tight_layout()
        plt.savefig(os.path.join(os.path.dirname(__file__),'output',
                                 'example_OUosc_power_spectrum.pdf'))    
 
        plt.figure(figsize = (4.5,2.5))
        plt.plot(gamma_values, oscillation_frequency_values/gamma_values)
        plt.plot(gamma_values, theoretical_frequency_values/gamma_values)
        plt.xlabel(r'Oscillation quality $\beta$/$\alpha$')
        plt.ylabel(r'Frequency ratio $\omega/\beta$')
        plt.tight_layout()
        plt.savefig(os.path.join(os.path.dirname(__file__),'output',
                                 'period_validation_for_coherence_calculation_OUosc.pdf'))    

        plt.figure(figsize = (4.5,2.5))
        plt.plot(gamma_values, coherence_values)
        plt.xlabel(r'Oscillation quality $\beta$/$\alpha$')
        plt.ylabel(r'Coherence')
        plt.tight_layout()
        plt.savefig(os.path.join(os.path.dirname(__file__),'output',
                                 'coherence_vs_quality_OUosc.pdf'))    
 
    def xest_get_lengthscale_from_simulated_power_spectrum(self):

        saving_path = os.path.join(os.path.dirname(__file__), 'output',
                                    'sampling_results_zebrafish')
        model_results = np.load(saving_path + '.npy' )
        prior_samples = np.load(saving_path + '_parameters.npy')
        
        accepted_indices = np.where(np.logical_and(model_results[:,0]>2000, #protein number
                                    np.logical_and(model_results[:,0]<8000,
                                    np.logical_and(model_results[:,2]<100,
                                                   model_results[:,3]>0.3))))  

        my_posterior_samples = prior_samples[accepted_indices]

        example_parameter_index = 100
        example_parameter = my_posterior_samples[example_parameter_index]
 
        number_of_traces = 100
        mrna_traces, protein_traces = hes5.generate_multiple_langevin_trajectories( number_of_traces, # number_of_trajectories 
                                                                                    1500*5, #duration 
                                                                                    example_parameter[2], #repression_threshold, 
                                                                                    example_parameter[4], #hill_coefficient,
                                                                                    example_parameter[5], #mRNA_degradation_rate, 
                                                                                    example_parameter[6], #protein_degradation_rate, 
                                                                                    example_parameter[0], #basal_transcription_rate, 
                                                                                    example_parameter[1], #translation_rate,
                                                                                    example_parameter[3], #transcription_delay, 
                                                                                    10, #initial_mRNA, 
                                                                                    example_parameter[2], #initial_protein,
                                                                                    1000)
        
        power_spectrum, _, _ = hes5.calculate_power_spectrum_of_trajectories(protein_traces, normalize = False)
        
        auto_correlation_from_fourier = hes5.calculate_autocorrelation_from_power_spectrum(power_spectrum)

#         this_fluctuation_rate, this_variance = hes5.estimate_fluctuation_rate_of_traces(protein_traces)
#         this_fluctuation_rate, this_variance = hes5.estimate_fluctuation_rate_of_traces_by_matrices(protein_traces)
        this_fluctuation_rate = 0.003580 
        this_variance = np.var(protein_traces[:,1:])
        
        print(this_fluctuation_rate)
        
        time_values = protein_traces[:,0]
        fitted_auto_correlation_values = this_variance*np.exp(-this_fluctuation_rate*time_values)
        fitted_power_spectrum_values = this_variance*2*this_fluctuation_rate/(this_fluctuation_rate*this_fluctuation_rate
                                                                              +4*np.pi*np.pi*power_spectrum[:,0]*power_spectrum[:,0])
        fitted_power_spectrum = np.vstack((power_spectrum[:,0], fitted_power_spectrum_values)).transpose()       
        tlest_correlation_function = hes5.calculate_autocorrelation_from_power_spectrum(fitted_power_spectrum)
        plt.figure(figsize = (4.5,4.5))
        plt.subplot(211)
        plt.plot(power_spectrum[:,0], power_spectrum[:,1])
        plt.plot(power_spectrum[:,0], fitted_power_spectrum_values)
        plt.xlabel('Frequency')
        plt.xlim(0,0.05)
        plt.ylabel('Power')
        plt.subplot(212)
        plt.plot(auto_correlation_from_fourier[:,0],
                auto_correlation_from_fourier[:,1], lw = 0.5, color = 'blue', ls = '-')
        plt.plot(time_values,
                fitted_auto_correlation_values, lw = 0.5, color = 'orange', ls = '--')
        plt.plot(tlest_correlation_function[:,0],
                tlest_correlation_function[:,1], lw = 0.5, color = 'green', ls = '--', alpha =0.5)
        plt.xlim(0,1000)
        plt.xlabel('Time')
        plt.ylabel('Autocorrelation')
        plt.tight_layout()
        plt.savefig(os.path.join(os.path.dirname(__file__),'output',
                                 'autocorrelation_function_fit.pdf'))    
 
    def xest_compare_direct_and_indirect_lengthscale_measurement(self):
        saving_path = os.path.join(os.path.dirname(__file__), 'output',
                                    'sampling_results_zebrafish')
        model_results = np.load(saving_path + '.npy' )
        prior_samples = np.load(saving_path + '_parameters.npy')
        
        accepted_indices = np.where(np.logical_and(model_results[:,0]>2000, #protein number
                                    np.logical_and(model_results[:,0]<8000,
                                    np.logical_and(model_results[:,2]<100,
                                                   model_results[:,3]>0.3))))  

        my_posterior_samples = prior_samples[accepted_indices]

#         example_parameter_index = 10
        example_parameter_index = 100
        example_parameter = my_posterior_samples[example_parameter_index]
 
        number_of_traces = 100
        mrna_traces, protein_traces = hes5.generate_multiple_langevin_trajectories( number_of_traces, # number_of_trajectories 
                                                                                    1500*5, #duration 
                                                                                    example_parameter[2], #repression_threshold, 
                                                                                    example_parameter[4], #hill_coefficient,
                                                                                    example_parameter[5], #mRNA_degradation_rate, 
                                                                                    example_parameter[6], #protein_degradation_rate, 
                                                                                    example_parameter[0], #basal_transcription_rate, 
                                                                                    example_parameter[1], #translation_rate,
                                                                                    example_parameter[3], #transcription_delay, 
                                                                                    10, #initial_mRNA, 
                                                                                    example_parameter[2], #initial_protein,
                                                                                    1000)

        print('generated traces')
        this_fluctuation_rate, this_variance = hes5.estimate_fluctuation_rate_of_traces_by_matrices(protein_traces)
        print('estimated fluctuation rate')
        
        these_reduced_traces = protein_traces[:720]
        these_extended_reduced_traces = protein_traces[:720*2]
        
#         these_reduced_fluctuation_rates = hes5.measure_fluctuation_rates_of_traces(these_reduced_traces)
#         np.save(os.path.join(os.path.dirname(__file__),'output',
#                 'fluctuation_rates_for_convergence_2.npy'), these_reduced_fluctuation_rates)
        these_reduced_fluctuation_rates = np.load(os.path.join(os.path.dirname(__file__),'output',
                                        'fluctuation_rates_for_convergence.npy'))
        print('measured fluctuation rate short')

#         these_extended_reduced_fluctuation_rates = hes5.measure_fluctuation_rates_of_traces(these_extended_reduced_traces)
#         np.save(os.path.join(os.path.dirname(__file__),'output',
#                 'fluctuation_rates_for_convergence_longer_2.npy'), these_extended_reduced_fluctuation_rates)
        these_extended_reduced_fluctuation_rates = np.load(os.path.join(os.path.dirname(__file__),'output',
                                                            'fluctuation_rates_for_convergence_longer.npy'))
        print('measured fluctuation rate longer')
        print(np.mean(these_reduced_fluctuation_rates)/this_fluctuation_rate)
        print(np.mean(these_extended_reduced_fluctuation_rates)/this_fluctuation_rate)
        print(this_fluctuation_rate)
        
        correction_factor = 1.0
        plt.figure(figsize = (4.5,4.5))

        plt.subplot(211)
        plt.hist(these_reduced_fluctuation_rates, bins = 20, range = (0,0.015))
#         plt.hist(these_reduced_fluctuation_rates, bins = 20, range = (0,0.007))
#         plt.hist(these_reduced_fluctuation_rates, bins = 20)
        plt.axvline(np.mean(these_reduced_fluctuation_rates), color = 'blue')
        plt.axvline(np.median(these_reduced_fluctuation_rates), color = 'orange')
#         plt.axvline(this_fluctuation_rate/np.sqrt(2.0), color = 'green')
        plt.axvline(this_fluctuation_rate/correction_factor, color = 'green')
        plt.xlabel('Fluctuation rate')
        plt.ylabel('Occurrence')

        plt.subplot(212)
#         plt.hist(these_extended_reduced_fluctuation_rates, bins = 20, range = (0,0.007))
        plt.hist(these_extended_reduced_fluctuation_rates, bins = 20, range = (0,0.015))
        plt.axvline(np.mean(these_extended_reduced_fluctuation_rates), color = 'blue')
        plt.axvline(np.median(these_extended_reduced_fluctuation_rates), color = 'orange')
        plt.axvline(this_fluctuation_rate/correction_factor, color = 'green')
        plt.xlabel('Fluctuation rate')
        plt.ylabel('Occurrence')
        
        plt.tight_layout()
        plt.savefig(os.path.join(os.path.dirname(__file__),'output',
                                 'fluctuation_rate_convergence_2.pdf'))

    def xest_approximate_lengthscale_measurement(self):
        saving_path = os.path.join(os.path.dirname(__file__), 'output',
                                    'sampling_results_zebrafish')
        model_results = np.load(saving_path + '.npy' )
        prior_samples = np.load(saving_path + '_parameters.npy')
        
        accepted_indices = np.where(np.logical_and(model_results[:,0]>2000, #protein number
                                    np.logical_and(model_results[:,0]<8000,
                                    np.logical_and(model_results[:,2]<100,
                                                   model_results[:,3]>0.3))))  

        my_posterior_samples = prior_samples[accepted_indices]

#         example_parameter_index = 10
        example_parameter_index = 100
        example_parameter = my_posterior_samples[example_parameter_index]
 
        number_of_traces = 100
        mrna_traces, protein_traces = hes5.generate_multiple_langevin_trajectories( number_of_traces, # number_of_trajectories 
                                                                                    1500*5, #duration 
                                                                                    example_parameter[2], #repression_threshold, 
                                                                                    example_parameter[4], #hill_coefficient,
                                                                                    example_parameter[5], #mRNA_degradation_rate, 
                                                                                    example_parameter[6], #protein_degradation_rate, 
                                                                                    example_parameter[0], #basal_transcription_rate, 
                                                                                    example_parameter[1], #translation_rate,
                                                                                    example_parameter[3], #transcription_delay, 
                                                                                    10, #initial_mRNA, 
                                                                                    example_parameter[2], #initial_protein,
                                                                                    1000)

        print('generated traces')
        this_fluctuation_rate = hes5.approximate_fluctuation_rate_of_traces_theoretically(protein_traces)
        
        these_reduced_traces = protein_traces[:720,:10]
        
#         these_reduced_traces = protein_traces[::10,:10]
        these_extended_reduced_traces = protein_traces[:720*2,:10]
        
        these_reduced_fluctuation_rates = hes5.measure_fluctuation_rates_of_traces(these_reduced_traces)
#         np.save(os.path.join(os.path.dirname(__file__),'output',
#                 'fluctuation_rates_for_convergence_2.npy'), these_reduced_fluctuation_rates)
#         these_reduced_fluctuation_rates = np.load(os.path.join(os.path.dirname(__file__),'output',
#                                         'fluctuation_rates_for_convergence.npy'))
        print('measured fluctuation rate short')
#         these_fluctuation_rates = hes5.measure_fluctuation_rates_of_traces(these_reduced_traces, method = 'sklearn')
#         this_fluctuation_rate = np.mean(these_fluctuation_rates)
        print('estimated fluctuation rate')

        these_extended_reduced_fluctuation_rates = hes5.measure_fluctuation_rates_of_traces(these_extended_reduced_traces)
#         np.save(os.path.join(os.path.dirname(__file__),'output',
#                 'fluctuation_rates_for_convergence_longer_2.npy'), these_extended_reduced_fluctuation_rates)
#         these_extended_reduced_fluctuation_rates = np.load(os.path.join(os.path.dirname(__file__),'output',
#                                                             'fluctuation_rates_for_convergence_longer.npy'))
        print('measured fluctuation rate longer')
        print(np.mean(these_reduced_fluctuation_rates)/this_fluctuation_rate)
        print(np.mean(these_extended_reduced_fluctuation_rates)/this_fluctuation_rate)
        print(this_fluctuation_rate)
        
        correction_factor = 1.0
        plt.figure(figsize = (4.5,4.5))

        plt.subplot(211)
        plt.hist(these_reduced_fluctuation_rates, bins = 20, range = (0,0.015))
#         plt.hist(these_reduced_fluctuation_rates, bins = 20, range = (0,0.007))
#         plt.hist(these_reduced_fluctuation_rates, bins = 20)
        plt.axvline(np.mean(these_reduced_fluctuation_rates), color = 'blue')
        plt.axvline(np.median(these_reduced_fluctuation_rates), color = 'orange')
#         plt.axvline(this_fluctuation_rate/np.sqrt(2.0), color = 'green')
        plt.axvline(this_fluctuation_rate/correction_factor, color = 'green')
        plt.xlabel('Fluctuation rate')
        plt.ylabel('Occurrence')

        plt.subplot(212)
#         plt.hist(these_extended_reduced_fluctuation_rates, bins = 20, range = (0,0.007))
        plt.hist(these_extended_reduced_fluctuation_rates, bins = 20, range = (0,0.015))
        plt.axvline(np.mean(these_extended_reduced_fluctuation_rates), color = 'blue')
        plt.axvline(np.median(these_extended_reduced_fluctuation_rates), color = 'orange')
        plt.axvline(this_fluctuation_rate/correction_factor, color = 'green')
        plt.xlabel('Fluctuation rate')
        plt.ylabel('Occurrence')
        
        plt.tight_layout()
        plt.savefig(os.path.join(os.path.dirname(__file__),'output',
                                 'fluctuation_rate_convergence_alternative.pdf'))

    def xest_illustrate_lengthscale_measurements_1(self):
        option = 'without_noise'
        # option = 'with_noise'
        number_traces_to_consider = 100
        noise_strength = 0.01
        saving_path = os.path.join(os.path.dirname(__file__), 'output',
                                    'sampling_results_zebrafish')
        model_results = np.load(saving_path + '.npy' )
        prior_samples = np.load(saving_path + '_parameters.npy')
        
        accepted_indices = np.where(np.logical_and(model_results[:,0]>2000, #protein number
                                    np.logical_and(model_results[:,0]<8000,
                                    np.logical_and(model_results[:,2]<100,
                                                   model_results[:,3]>0.3))))  

        my_posterior_samples_1 = prior_samples[accepted_indices]
        example_parameter_index = 100
        example_parameter_1 = my_posterior_samples_1[example_parameter_index]

        accepted_indices = np.where(np.logical_and(model_results[:,0]>2000, #protein number
                                    np.logical_and(model_results[:,0]<8000,
                                    np.logical_and(model_results[:,2]<100,
                                                   model_results[:,3]>0.2))))  
        my_posterior_samples_2 = prior_samples[accepted_indices]
#         example_parameter_index = 10
        example_parameter_index = 10
        example_parameter_2 = my_posterior_samples_2[example_parameter_index]
 
        number_of_traces = 100
        _, protein_traces_1 = hes5.generate_multiple_langevin_trajectories( number_of_traces, # number_of_trajectories 
                                                                            1500*5, #duration 
                                                                            example_parameter_1[2], #repression_threshold, 
                                                                            example_parameter_1[4], #hill_coefficient,
                                                                            example_parameter_1[5], #mRNA_degradation_rate, 
                                                                            example_parameter_1[6], #protein_degradation_rate, 
                                                                            example_parameter_1[0], #basal_transcription_rate, 
                                                                            example_parameter_1[1], #translation_rate,
                                                                            example_parameter_1[3], #transcription_delay, 
                                                                            10, #initial_mRNA, 
                                                                            example_parameter_1[2], #initial_protein,
                                                                            1000)
        number_of_traces = 100
        _, protein_traces_2 = hes5.generate_multiple_langevin_trajectories( number_of_traces, # number_of_trajectories 
                                                                            1500*5, #duration 
                                                                            example_parameter_2[2], #repression_threshold, 
                                                                            example_parameter_2[4], #hill_coefficient,
                                                                            example_parameter_2[5], #mRNA_degradation_rate, 
                                                                            example_parameter_2[6], #protein_degradation_rate, 
                                                                            example_parameter_2[0], #basal_transcription_rate, 
                                                                            example_parameter_2[1], #translation_rate,
                                                                            example_parameter_2[3], #transcription_delay, 
                                                                            10, #initial_mRNA,2
                                                                            example_parameter_2[2], #initial_protein,
                                                                            1000)
        
        if option == 'with_noise':
            protein_traces_1[:,1:] += np.random.randn(1500*5,100)*noise_strength*np.mean(protein_traces_1[:,1:])
            protein_traces_2[:,1:] += np.random.randn(1500*5,100)*noise_strength*np.mean(protein_traces_2[:,1:])

        plt.figure(figsize = (6.5,10.5))
        ## Row 1 - traces
        plt.subplot(421)
        this_trace = protein_traces_1[:,(0,1)]
        plt.plot(this_trace[:,0], this_trace[:,1])
        plt.xlim(0,1000)
        plt.xlabel('Time [min]')
        plt.ylabel('# Her6')
        plt.subplot(422)
        this_trace = protein_traces_2[:,(0,1)]
        plt.plot(this_trace[:,0], this_trace[:,1])
        plt.xlim(0,1000)
        plt.xlabel('Time [min]')
        plt.ylabel('# Her6')

        ## Row 2 - histogram from 12 hours
        plt.subplot(423)
        these_shortened_traces_1 = protein_traces_1[:720,:number_traces_to_consider+1]
        these_measured_fluctuation_rates = hes5.measure_fluctuation_rates_of_traces(these_shortened_traces_1)
        np.save(os.path.join(os.path.dirname(__file__),'output',
                'fluctuation_rates_for_convergence_shortened_1_' + option + '_' + 
                str(number_traces_to_consider) + '_' + str(noise_strength) + '.npy'), 
                these_measured_fluctuation_rates)
#         these_measured_fluctuation_rates = np.load(os.path.join(os.path.dirname(__file__),'output',
#                                         'fluctuation_rates_for_convergence_shortened_1.npy'))
        this_fluctuation_rate_1 = hes5.approximate_fluctuation_rate_of_traces_theoretically(protein_traces_1, sampling_interval = 1)
#         plt.hist(these_measured_fluctuation_rates, bins = 20, range = (0,0.008))
        plt.hist(these_measured_fluctuation_rates, bins = 20)
        plt.axvline(np.mean(these_measured_fluctuation_rates), color = 'blue', label = 'Mean')
        plt.axvline(this_fluctuation_rate_1, color = 'green', label = 'Theory')
        plt.xlabel('Fluctuation rate')
        plt.ylabel('Occurrence')
        plt.legend(ncol=1, loc = 'upper left', bbox_to_anchor = (-0.1,1.2), framealpha = 1.0)

        plt.subplot(424)
        these_shortened_traces_2 = protein_traces_2[:720,:number_traces_to_consider+1]
        these_measured_fluctuation_rates = hes5.measure_fluctuation_rates_of_traces(these_shortened_traces_2)
        np.save(os.path.join(os.path.dirname(__file__),'output',
                'fluctuation_rates_for_convergence_shortened_2' + option + '_' + 
                str(number_traces_to_consider) + '_' + str(noise_strength) + '.npy'), these_measured_fluctuation_rates)
#         these_measured_fluctuation_rates = np.load(os.path.join(os.path.dirname(__file__),'output',
#                                         'fluctuation_rates_for_convergence_2.npy'))
        this_fluctuation_rate_2 = hes5.approximate_fluctuation_rate_of_traces_theoretically(protein_traces_2, sampling_interval = 1)
#         plt.hist(these_measured_fluctuation_rates, bins = 20, range = (0,0.015))
        plt.hist(these_measured_fluctuation_rates, bins = 20)
        plt.axvline(np.mean(these_measured_fluctuation_rates), color = 'blue')
        plt.axvline(this_fluctuation_rate_2, color = 'green')
        plt.xlabel('Fluctuation rate')
        plt.ylabel('Occurrence')

        ## Row 3 - histogram from 24 hours
        plt.subplot(425)
        these_shortened_traces_1 = protein_traces_1[:720*2,:number_traces_to_consider+1]
        these_measured_fluctuation_rates = hes5.measure_fluctuation_rates_of_traces(these_shortened_traces_1)
        np.save(os.path.join(os.path.dirname(__file__),'output',
                'fluctuation_rates_for_convergence_less_shortened_1' + option + '_' + 
                str(number_traces_to_consider) + '_' + str(noise_strength) + '.npy'), these_measured_fluctuation_rates)
#         these_measured_fluctuation_rates = np.load(os.path.join(os.path.dirname(__file__),'output',
#                                         'fluctuation_rates_for_convergence_less_shortened_1.npy'))
#         plt.hist(these_measured_fluctuation_rates, bins = 20, range = (0,0.008))
        plt.hist(these_measured_fluctuation_rates, bins = 20)
        plt.axvline(np.mean(these_measured_fluctuation_rates), color = 'blue')
        plt.axvline(this_fluctuation_rate_1, color = 'green')
        plt.xlabel('Fluctuation rate')
        plt.ylabel('Occurrence')

        plt.subplot(426)
        these_shortened_traces_2 = protein_traces_2[:720*2,:number_traces_to_consider+1]
        these_measured_fluctuation_rates = hes5.measure_fluctuation_rates_of_traces(these_shortened_traces_2)
        np.save(os.path.join(os.path.dirname(__file__),'output',
                'fluctuation_rates_for_convergence_less_shortened_2' + option + '_' + 
                str(number_traces_to_consider) + '_' + str(noise_strength) + '.npy'), these_measured_fluctuation_rates)
#         these_measured_fluctuation_rates = np.load(os.path.join(os.path.dirname(__file__),'output',
#                                         'fluctuation_rates_for_convergence_less_shortened_2.npy'))
#         plt.hist(these_measured_fluctuation_rates, bins = 20, range = (0,0.015))
        plt.hist(these_measured_fluctuation_rates, bins = 20)
        plt.axvline(np.mean(these_measured_fluctuation_rates), color = 'blue')
        plt.axvline(this_fluctuation_rate_2, color = 'green')
        plt.xlabel('Fluctuation rate')
        plt.ylabel('Occurrence')

        ## Row 4 - histogram from 12 hours, lower sampling rate
        plt.subplot(427)
        these_short_downsampled_protein_traces_1 = protein_traces_1[:720:10,:number_traces_to_consider+1]
        these_measured_fluctuation_rates_1 = hes5.measure_fluctuation_rates_of_traces(these_short_downsampled_protein_traces_1)
        np.save(os.path.join(os.path.dirname(__file__),'output',
                'fluctuation_rates_for_convergence_downsampled_1' + option + '_' + 
                str(number_traces_to_consider) + '_' + str(noise_strength) + '.npy'), these_measured_fluctuation_rates_1)
#         these_measured_fluctuation_rates_1 = np.load(os.path.join(os.path.dirname(__file__),'output',
#                                         'fluctuation_rates_for_convergence_downsampled_1.npy'))
        this_estimated_fluctuation_rate_1 = hes5.approximate_fluctuation_rate_of_traces_theoretically(protein_traces_1,
                                                                                                      sampling_interval = 10)
        plt.hist(these_measured_fluctuation_rates_1, bins = 20)
        plt.axvline(np.mean(these_measured_fluctuation_rates_1), color = 'blue')
        plt.axvline(this_estimated_fluctuation_rate_1, color = 'green')
        plt.xlabel('Fluctuation rate')
        plt.ylabel('Occurrence')

        plt.subplot(428)
        these_short_downsampled_protein_traces_2 = protein_traces_2[:720:10,:number_traces_to_consider+1]
        these_measured_fluctuation_rates_2 = hes5.measure_fluctuation_rates_of_traces(these_short_downsampled_protein_traces_2)
        np.save(os.path.join(os.path.dirname(__file__),'output',
                'fluctuation_rates_for_convergence_downsampled_2' + option + '_' + 
                str(number_traces_to_consider) + '_' + str(noise_strength) + '.npy'), these_measured_fluctuation_rates_2)
#         these_measured_fluctuation_rates_2 = np.load(os.path.join(os.path.dirname(__file__),'output',
#                                         'fluctuation_rates_for_convergence_downsampled_2.npy'))
        this_estimated_fluctuation_rate_2 = hes5.approximate_fluctuation_rate_of_traces_theoretically(protein_traces_2,
                                                                                                      sampling_interval = 10)
        plt.hist(these_measured_fluctuation_rates_2, bins = 20)
        plt.axvline(np.mean(these_measured_fluctuation_rates_2), color = 'blue')
        plt.axvline(this_estimated_fluctuation_rate_2, color = 'green')
        plt.xlabel('Fluctuation rate')
        plt.ylabel('Occurrence')

        plt.tight_layout()
        plt.savefig(os.path.join(os.path.dirname(__file__),'output',
                                 'fluctuation_rate_illustration_panels_' + option + '_' + 
                                  str(number_traces_to_consider) + '_' + str(noise_strength) + 
                                 '.pdf'))
        
        ## make the second plot
        this_halfway_sampling_rate_1 = hes5.approximate_fluctuation_rate_of_traces_theoretically(protein_traces_1,
                                                                                                 sampling_interval = 6)

        this_halfway_sampling_rate_2 = hes5.approximate_fluctuation_rate_of_traces_theoretically(protein_traces_2,
                                                                                                 sampling_interval = 6)
        
        plt.figure(figsize = (6.5,4.5))
        plt.subplot(221)
        this_trace = protein_traces_1[:,(0,1)]
        plt.plot(this_trace[:,0], this_trace[:,1], color = 'blue')
        plt.xlabel('Time [min]')
        plt.ylabel('# Her6')
        plt.xlim(0,1000)

        plt.subplot(222)
        this_trace = protein_traces_2[:,(0,1)]
        plt.plot(this_trace[:,0], this_trace[:,1], color = 'green')
        plt.xlabel('Time [min]')
        plt.ylabel('# Her6')
        plt.xlim(0,1000)
        plt.subplot(223)
        plt.plot([1,6,10], 
                 [this_fluctuation_rate_1, this_halfway_sampling_rate_1, this_estimated_fluctuation_rate_1],
                 marker = 'o',
                 color = 'blue')
        plt.plot([1,6,10], 
                 [this_fluctuation_rate_2, this_halfway_sampling_rate_2, this_estimated_fluctuation_rate_2],
                 marker = 'o',
                 color = 'green')
        plt.xlabel('Sampling interval [min]')
        plt.ylabel('Fluctuation rate [1/min]')
        plt.tight_layout()
        plt.savefig(os.path.join(os.path.dirname(__file__),'output',
                                 'fluctuation_rate_illustration_short_' + option + '_' + 
                                  str(number_traces_to_consider) + '_' + str(noise_strength) + 
                                  '.pdf'))

    def xest_illustrate_lengthscale_measurements_with_noise(self):
        option = 'without_noise'
        # option = 'with_noise'
        number_traces_to_consider = 100
        saving_path = os.path.join(os.path.dirname(__file__), 'output',
                                    'sampling_results_zebrafish')
        model_results = np.load(saving_path + '.npy' )
        prior_samples = np.load(saving_path + '_parameters.npy')
        
        accepted_indices = np.where(np.logical_and(model_results[:,0]>2000, #protein number
                                    np.logical_and(model_results[:,0]<8000,
                                    np.logical_and(model_results[:,2]<100,
                                                   model_results[:,3]>0.3))))  

        my_posterior_samples_1 = prior_samples[accepted_indices]
        example_parameter_index = 100
        example_parameter_1 = my_posterior_samples_1[example_parameter_index]

        accepted_indices = np.where(np.logical_and(model_results[:,0]>2000, #protein number
                                    np.logical_and(model_results[:,0]<8000,
                                    np.logical_and(model_results[:,2]<100,
                                                   model_results[:,3]>0.2))))  
        my_posterior_samples_2 = prior_samples[accepted_indices]
#         example_parameter_index = 10
        example_parameter_index = 10
        example_parameter_2 = my_posterior_samples_2[example_parameter_index]
 
        number_of_traces = 100
        _, protein_traces_1 = hes5.generate_multiple_langevin_trajectories( number_of_traces, # number_of_trajectories 
                                                                            1500*5, #duration 
                                                                            example_parameter_1[2], #repression_threshold, 
                                                                            example_parameter_1[4], #hill_coefficient,
                                                                            example_parameter_1[5], #mRNA_degradation_rate, 
                                                                            example_parameter_1[6], #protein_degradation_rate, 
                                                                            example_parameter_1[0], #basal_transcription_rate, 
                                                                            example_parameter_1[1], #translation_rate,
                                                                            example_parameter_1[3], #transcription_delay, 
                                                                            10, #initial_mRNA, 
                                                                            example_parameter_1[2], #initial_protein,
                                                                            1000)
        number_of_traces = 100
        _, protein_traces_2 = hes5.generate_multiple_langevin_trajectories( number_of_traces, # number_of_trajectories 
                                                                            1500*5, #duration 
                                                                            example_parameter_2[2], #repression_threshold, 
                                                                            example_parameter_2[4], #hill_coefficient,
                                                                            example_parameter_2[5], #mRNA_degradation_rate, 
                                                                            example_parameter_2[6], #protein_degradation_rate, 
                                                                            example_parameter_2[0], #basal_transcription_rate, 
                                                                            example_parameter_2[1], #translation_rate,
                                                                            example_parameter_2[3], #transcription_delay, 
                                                                            10, #initial_mRNA,2
                                                                            example_parameter_2[2], #initial_protein,
                                                                            1000)
        
        noises_to_investigate = [0.0,0.01,0.05,0.1]
        fluctuation_rates_for_noise = np.zeros((len(noises_to_investigate),3))
        fluctuation_rates_for_noise[:,0] = noises_to_investigate
        
        for noise_index, noise_strength in enumerate(fluctuation_rates_for_noise[:,0]):
            this_signal_1 = protein_traces_1[:,1:] + np.random.randn(1500*5,100)*noise_strength*np.mean(protein_traces_1[:,1:])
            this_signal_2 = protein_traces_2[:,1:] + np.random.randn(1500*5,100)*noise_strength*np.mean(protein_traces_2[:,1:])
            this_fluctuation_rate_1 = hes5.approximate_fluctuation_rate_of_traces_theoretically(this_signal_1,
                                                                                                 sampling_interval = 6)
            this_fluctuation_rate_2 = hes5.approximate_fluctuation_rate_of_traces_theoretically(this_signal_2,
                                                                                                 sampling_interval = 6)
            fluctuation_rates_for_noise[noise_index,1] = this_fluctuation_rate_1
            fluctuation_rates_for_noise[noise_index,2] = this_fluctuation_rate_2
        
        plt.figure(figsize = (6.5,4.5))
        plt.subplot(221)
        this_trace = protein_traces_1[:,(0,1)]
        plt.plot(this_trace[:,0], this_trace[:,1], color = 'blue')
        plt.xlabel('Time [min]')
        plt.ylabel('# Her6')
        plt.xlim(0,1000)

        plt.subplot(222)
        this_trace = protein_traces_2[:,(0,1)]
        plt.plot(this_trace[:,0], this_trace[:,1], color = 'green')
        plt.xlabel('Time [min]')
        plt.ylabel('# Her6')
        plt.xlim(0,1000)
        plt.subplot(223)
        plt.plot(fluctuation_rates_for_noise[:,0], 
                 fluctuation_rates_for_noise[:,1],
                 marker = 'o',
                 color = 'blue')
        plt.plot(fluctuation_rates_for_noise[:,0], 
                 fluctuation_rates_for_noise[:,2],
                 marker = 'o',
                 color = 'green')
        plt.xlabel('noise std/signal mean')
        plt.ylabel('Fluctuation rate [1/min]')
        plt.tight_layout()
        plt.savefig(os.path.join(os.path.dirname(__file__),'output',
                                 'fluctuation_rate_illustration_noise_dependence.pdf'))

    def xest_get_get_correlation_matrices(self):
        times = np.linspace(0,10,100)
        distance_vector = scipy.spatial.distance.pdist(times[:,np.newaxis]) 
        distance_matrix = scipy.spatial.distance.squareform(distance_vector) 
        covariance_matrix = np.exp(-distance_matrix)
        print(distance_matrix)
        print(covariance_matrix)
        
        # alternatively we can do
        new_times = np.linspace(0,10,100)
        correlation_function = np.exp(-new_times)
        indices = np.arange(0,times.shape[0],1)
        new_distance_vector = scipy.spatial.distance.pdist(indices[:,np.newaxis]).astype(np.int)
        print(new_distance_vector)
        new_distance_matrix = scipy.spatial.distance.squareform(new_distance_vector) 
        print(new_distance_matrix)
        new_covariance_matrix = correlation_function[new_distance_matrix]
        print(new_covariance_matrix)
        
    def xest_calculate_high_frequency_weight_of_power_spectrum(self):
        
        saving_path = os.path.join(os.path.dirname(__file__), 'output',
                                    'sampling_results_zebrafish')
        model_results = np.load(saving_path + '.npy' )
        prior_samples = np.load(saving_path + '_parameters.npy')
        
        accepted_indices = np.where(np.logical_and(model_results[:,0]>2000, #protein number
                                    np.logical_and(model_results[:,0]<8000,
                                    np.logical_and(model_results[:,2]<100,
                                                   model_results[:,3]>0.3))))  

        my_posterior_samples_1 = prior_samples[accepted_indices]
        example_parameter_index = 100
        example_parameter_1 = my_posterior_samples_1[example_parameter_index]

        accepted_indices = np.where(np.logical_and(model_results[:,0]>2000, #protein number
                                    np.logical_and(model_results[:,0]<8000,
                                    np.logical_and(model_results[:,2]<100,
                                                   model_results[:,3]>0.2))))  
        my_posterior_samples_2 = prior_samples[accepted_indices]
#         example_parameter_index = 10
        example_parameter_index = 10
        example_parameter_2 = my_posterior_samples_2[example_parameter_index]
 
        number_of_traces = 100
        _, protein_traces_1 = hes5.generate_multiple_langevin_trajectories( number_of_traces, # number_of_trajectories 
                                                                            1500*5, #duration 
                                                                            example_parameter_1[2], #repression_threshold, 
                                                                            example_parameter_1[4], #hill_coefficient,
                                                                            example_parameter_1[5], #mRNA_degradation_rate, 
                                                                            example_parameter_1[6], #protein_degradation_rate, 
                                                                            example_parameter_1[0], #basal_transcription_rate, 
                                                                            example_parameter_1[1], #translation_rate,
                                                                            example_parameter_1[3], #transcription_delay, 
                                                                            10, #initial_mRNA, 
                                                                            example_parameter_1[2], #initial_protein,
                                                                            1000)
        number_of_traces = 100
        _, protein_traces_2 = hes5.generate_multiple_langevin_trajectories( number_of_traces, # number_of_trajectories 
                                                                            1500*5, #duration 
                                                                            example_parameter_2[2], #repression_threshold, 
                                                                            example_parameter_2[4], #hill_coefficient,
                                                                            example_parameter_2[5], #mRNA_degradation_rate, 
                                                                            example_parameter_2[6], #protein_degradation_rate, 
                                                                            example_parameter_2[0], #basal_transcription_rate, 
                                                                            example_parameter_2[1], #translation_rate,
                                                                            example_parameter_2[3], #transcription_delay, 
                                                                            10, #initial_mRNA,2
                                                                            example_parameter_2[2], #initial_protein,
                                                                            1000)

        power_spectrum_1,_,_ = hes5.calculate_power_spectrum_of_trajectories(protein_traces_1, normalize = False)
        power_spectrum_2,_,_ = hes5.calculate_power_spectrum_of_trajectories(protein_traces_2, normalize = False)
        
        frequency_cutoff = 1.0/30
        for power_spectrum_index, power_spectrum in enumerate([power_spectrum_1, power_spectrum_2]):
            first_left_index = np.min(np.where(power_spectrum[:,0]>frequency_cutoff))
            integration_axis = np.hstack(([frequency_cutoff], power_spectrum[first_left_index:,0]))
            power_spectrum_interpolation = scipy.interpolate.interp1d(power_spectrum[:,0], power_spectrum[:,1])
            interpolation_values = power_spectrum_interpolation(integration_axis)
            noise_area = np.trapz(interpolation_values, integration_axis)
            if power_spectrum_index == 0:
                noise_weight_1 = noise_area
            else:
                noise_weight_2 = noise_area
        noise_weight_1_by_function = hes5.calculate_noise_weight_from_power_spectrum(power_spectrum_1)
        self.assertAlmostEqual(noise_weight_1, noise_weight_1_by_function)
        noise_weight_2_by_function = hes5.calculate_noise_weight_from_power_spectrum(power_spectrum_2)
        self.assertAlmostEqual(noise_weight_2, noise_weight_2_by_function)
        plt.figure(figsize = (6.5,4.5))
        plt.subplot(221)
        this_trace = protein_traces_1[:,(0,1)]
        plt.plot(this_trace[:,0], this_trace[:,1], color = 'blue')
        plt.xlabel('Time [min]')
        plt.ylabel('# Her6')
        plt.xlim(0,1000)

        plt.subplot(222)
        this_trace = protein_traces_2[:,(0,1)]
        plt.plot(this_trace[:,0], this_trace[:,1], color = 'blue')
        plt.xlabel('Time [min]')
        plt.ylabel('# Her6')
        plt.xlim(0,1000)

        plt.subplot(223)
        plt.plot(power_spectrum_1[:,0], power_spectrum_1[:,1]/1e7, lw = 1)
        first_left_index = np.min(np.where(power_spectrum_1[:,0]>frequency_cutoff))
        plt.fill_between(power_spectrum_1[first_left_index:,0], 
                         power_spectrum_1[first_left_index:,1]/1e7,
                         0, color = 'green')
        plt.xlabel('Frequency [1/min]')
        plt.xlim(0,0.1)
        plt.ylim(0,2)
        plt.axvline(frequency_cutoff,ymin = 0)
        plt.title('Noise weight is ' + '{:.2f}'.format(noise_weight_1))
        plt.ylabel('Power [1e7min]')
        plt.title
        
        plt.subplot(224)
        theoretical_power_spectrum_1 = hes5.calculate_theoretical_power_spectrum_at_parameter_point(
                                                                basal_transcription_rate = example_parameter_2[0],
                                                                translation_rate = example_parameter_2[1],
                                                                repression_threshold = example_parameter_2[2],
                                                                transcription_delay = example_parameter_2[3],
                                                                mRNA_degradation_rate = example_parameter_2[5],
                                                                protein_degradation_rate = example_parameter_2[6],
                                                                hill_coefficient = example_parameter_2[4],
                                                                normalise = False,
                                                                limits = [0,0.1])
        plt.plot(power_spectrum_2[:,0], power_spectrum_2[:,1]/1e7, lw = 1)
#         plt.plot(theoretical_power_spectrum_1[:,0], theoretical_power_spectrum_1[:,1]/1e7)
        first_left_index = np.min(np.where(power_spectrum_2[:,0]>frequency_cutoff))
        plt.fill_between(power_spectrum_2[first_left_index:,0], 
                         power_spectrum_2[first_left_index:,1]/1e7,
                         0, color = 'green')
        first_left_index_1 = np.min(np.where(power_spectrum_2[:,0]>0.01))
        first_left_index_2 = np.min(np.where(theoretical_power_spectrum_1[:,0]>0.01))
#         print(theoretical_power_spectrum_1[first_left_index_1,1]/power_spectrum_2[first_left_index_2,1])
        print(power_spectrum_2.shape)
        power_area_1 = np.trapz(power_spectrum_2[:,1], power_spectrum_2[:,0])
        power_area = np.trapz(theoretical_power_spectrum_1[:,1], theoretical_power_spectrum_1[:,0])
        ratio = power_area/power_area_1
        print(power_area/power_area_1)
        print(protein_traces_1.shape)
        print(protein_traces_1.shape[0]*np.sqrt(protein_traces_1.shape[0])/ratio)
        print(power_spectrum_2.shape[0]*np.sqrt(power_spectrum_2.shape[0])/ratio)
        print(power_spectrum_2.shape[0]*np.sqrt(protein_traces_1.shape[0])/ratio)
        print(protein_traces_1.shape[0]*np.sqrt(protein_traces_1.shape[0])/np.sqrt(2*np.pi)/ratio)
        plt.axvline(frequency_cutoff,ymin = 0)
        plt.xlim(0,0.1)
#         plt.ylim(0,100)
        plt.xlabel('Frequency [1/min]')
        plt.title('Noise weight is ' + '{:.2f}'.format(noise_weight_2))
        plt.ylabel('Power [1e7min]')
        plt.ylim(0,2)

        plt.tight_layout()
        plt.savefig(os.path.join(os.path.dirname(__file__),'output',
                                 'noise_weight_illustration.pdf'))

    def xest_noise_impact_on_mean_expression(self):

        saving_path = os.path.join(os.path.dirname(__file__), 'output',
                                    'sampling_results_zebrafish')
        model_results = np.load(saving_path + '.npy' )
        prior_samples = np.load(saving_path + '_parameters.npy')
        
        accepted_indices = np.where(np.logical_and(model_results[:,0]>2000, #protein number
                                    np.logical_and(model_results[:,0]<8000,
                                    np.logical_and(model_results[:,1]<0.15,
                                    np.logical_and(model_results[:,1]>0.05,
                                                   model_results[:,2]<150)))))
#                                     np.logical_and(prior_samples[:,2]<model_results[:,0],
#                                                    model_results[:,2]<150))))))

        my_posterior_samples = prior_samples[accepted_indices]
        my_model_results = model_results[accepted_indices]
        
        ## calculate second derivatives:
        mean_proteins = my_model_results[:,0]
        repression_thresholds = my_posterior_samples[:,2]
        hill_coefficients = my_posterior_samples[:,4]
        repression_factors = mean_proteins/repression_thresholds
        second_derivatives = ( hill_coefficients*np.power(repression_factors, hill_coefficients-2)/
                               repression_thresholds**2*(1+np.power(repression_factors,hill_coefficients))**3*
                               (np.power(repression_factors,hill_coefficients)*(hill_coefficients + 1) - hill_coefficients - 1)) 
        expected_change = ( my_posterior_samples[:,0]*my_posterior_samples[:,1]/
                            (my_posterior_samples[:,-1]*my_posterior_samples[:,-2])*mean_proteins*
                            second_derivatives)
#         best_index = np.argmax(my_model_results[:,0] - my_posterior_samples[:,2])
#         best_index = np.argmax((my_model_results[:,0] - my_posterior_samples[:,2])/my_model_results[:,0])
        best_index = np.argmax(expected_change)
#         best_index = np.argmax(second_derivatives)
#         example_parameter_index = 1
        example_parameter = my_posterior_samples[best_index]
        example_results = my_model_results[best_index]
        print(example_results)
        print(example_parameter)
        mRNA_noise = example_parameter[5]*example_results[4]*2
        example_normal_trace = hes5.generate_langevin_trajectory(720.0,
                                                         example_parameter[2], #repression_threshold, 
                                                         example_parameter[4], #hill_coefficient,
                                                         example_parameter[5], #mRNA_degradation_rate, 
                                                         example_parameter[6], #protein_degradation_rate, 
                                                         example_parameter[0], #basal_transcription_rate, 
                                                         example_parameter[1], #translation_rate,
                                                         example_parameter[3], #transcription_delay, 
                                                         10, #initial_mRNA, 
                                                         example_parameter[2], #initial_protein,
                                                         2000)

        example_noise_trace = hes5.generate_agnostic_noise_trajectory(720.0,
                                                         example_parameter[2], #repression_threshold, 
                                                         example_parameter[4], #hill_coefficient,
                                                         example_parameter[5], #mRNA_degradation_rate, 
                                                         example_parameter[6], #protein_degradation_rate, 
                                                         example_parameter[0], #basal_transcription_rate, 
                                                         example_parameter[1], #translation_rate,
                                                         example_parameter[3], #transcription_delay, 
                                                         mRNA_noise, #mrna_noise, 
                                                         0, #protein_noise, 
                                                         10, #initial_mRNA, 
                                                         example_parameter[2], #initial_protein,
                                                         2000)

        example_noisier_trace = hes5.generate_agnostic_noise_trajectory(720.0,
                                                         example_parameter[2], #repression_threshold, 
                                                         example_parameter[4], #hill_coefficient,
                                                         example_parameter[5], #mRNA_degradation_rate, 
                                                         example_parameter[6], #protein_degradation_rate, 
                                                         example_parameter[0], #basal_transcription_rate, 
                                                         example_parameter[1], #translation_rate,
                                                         example_parameter[3], #transcription_delay, 
                                                         mRNA_noise, #mrna_noise, 
#                                                         250000, #protein_noise, 
#                                                         400000, #protein_noise, 
#                                                         200000, #protein_noise, 
                                                        150000, #protein_noise, 
#                                                         1000000,
                                                         10, #initial_mRNA, 
                                                         example_parameter[2], #initial_protein,
                                                         2000)
        
#         noise_strengths = np.array([0,1,10,20,50,100,500,1000,10000,
#                                     100000,400000])
        noise_strengths = np.linspace(0,400000,5)

        new_parameters = np.zeros((len(noise_strengths), len(example_parameter)+2))

        for noise_index, protein_noise_strength in enumerate(noise_strengths):
            new_parameters[noise_index,:len(example_parameter)] = example_parameter
            new_parameters[noise_index,-2] = mRNA_noise
            new_parameters[noise_index,-1] = protein_noise_strength
            
        new_summary_stats = hes5.calculate_summary_statistics_at_parameters(new_parameters, model = 'agnostic')
        
        plt.figure(figsize = (4.5, 6.5))
        plt.subplot(511)
        plt.plot(noise_strengths,new_summary_stats[:,0])
        plt.xlabel('noise rate [1/min]')
        plt.ylabel('mean expression')
#         plt.ylim(2000,10000)
        plt.subplot(512)
        plt.plot(noise_strengths,new_summary_stats[:,1])
        plt.xlabel('noise rate [1/min]')
        plt.ylabel('relative std')
        plt.axhline(my_model_results[best_index,1])
        plt.subplot(513)
        plt.plot(example_normal_trace[:,0],example_normal_trace[:,2])
        plt.xlabel('time')
        plt.ylabel('expression')
        plt.ylim(1000,11000)
        plt.subplot(514)
        plt.plot(example_noise_trace[:,0],example_noise_trace[:,2])
        plt.xlabel('time')
        plt.ylabel('expression')
        plt.ylim(1000,11000)
        plt.subplot(515)
        plt.plot(example_noisier_trace[:,0],example_noisier_trace[:,2])
        plt.xlabel('time')
        plt.ylabel('expression')
        plt.ylim(1000,11000)
        plt.tight_layout()
        plt.savefig(os.path.join(os.path.dirname(__file__),'output',
                                 'noise_vs_mean_different.pdf'))
        
    def xest_flucutation_rate_dependant_activation(self):
        times = np.linspace(0,15,100000)
#         input_signal_before = np.ones_like(times)*11
#         input_signal_before = np.zeros_like(times)
        input_signal_before = 3*np.sin(2*np.pi*times/2) + 3
        input_signal_after = 3*np.sin(2*np.pi*times/0.5) + 3
        
        delta_t = times[1] - times[0]
        outputs = []
        for signal_index, signal in enumerate([input_signal_before, input_signal_after]):
            index = 0
            output = np.zeros_like(input_signal_before)
            for time in times[:-1]:
                x = output[index]
                this_signal = signal[index]
                dx = 0.5/(1+np.power(this_signal/3,4)) + 10/(1+np.power(x/0.4,-4)) - 3*x
                index+=1
                output[index] = x+dx*delta_t
            outputs.append(output)
        
        plt.figure(figsize = (4.5,4.5))
        plt.subplot(221)
        plt.title('Slow input')
        plt.plot(times,input_signal_before)
        plt.ylabel('Input Signal (Her6)')
        plt.xlabel('Time')
        plt.subplot(222)
        plt.plot(times,outputs[0])
        plt.ylabel('Downstream Response')
        plt.xlabel('Time')
        plt.ylim(0,4)
        plt.subplot(223)
        plt.plot(times,input_signal_after)
        plt.title('Fast input')
        plt.ylabel('Input Signal (Her6)')
        plt.xlabel('Time')
        plt.subplot(224)
        plt.plot(times,outputs[1])
        plt.xlabel('Time')
        plt.ylabel('Downstream Response')
        plt.ylim(0,4)
        plt.tight_layout()
        plt.savefig(os.path.join(os.path.dirname(__file__),'output',
                                 'fluctuation_rate_dependent_activation.pdf'))

    def xest_stochastic_flucutation_rate_dependant_activation(self):
        times = np.linspace(0,15,1000)
#         input_signal_before = np.ones_like(times)*11
#         input_signal_before = np.zeros_like(times)
#         input_signal_before = 3*np.sin(2*np.pi*times/2) + 3
#         input_signal_after = 3*np.sin(2*np.pi*times/0.5) + 3
        
        input_variance = np.sqrt(3)

        ornstein_kernel_before = ( gp.kernels.ConstantKernel(constant_value=input_variance)*
                            gp.kernels.Matern(nu=0.5, length_scale = 1.3))
        my_gp_regressor_before = gp.GaussianProcessRegressor(kernel=ornstein_kernel_before )
        input_signal_before = my_gp_regressor_before.sample_y(times[:, np.newaxis])
        input_signal_before +=6
        
        ornstein_kernel_after = ( gp.kernels.ConstantKernel(constant_value=input_variance)*
#                                   gp.kernels.Matern(nu=0.5, length_scale = 0.1))
                                  gp.kernels.Matern(nu=0.5, length_scale = 1.1))
        my_gp_regressor_after = gp.GaussianProcessRegressor(kernel=ornstein_kernel_after )
        input_signal_after = my_gp_regressor_after.sample_y(times[:, np.newaxis])
        input_signal_after +=6

        delta_t = times[1] - times[0]
        outputs = []
        for signal_index, signal in enumerate([input_signal_before, input_signal_after]):
            index = 0
            output = np.zeros_like(input_signal_before)
            for time in times[:-1]:
                x = output[index]
                this_signal = signal[index]
                dx = 0.5/(1+np.power(this_signal/6,4)) + 10/(1+np.power(x/0.5,-4)) - 3*x
                index+=1
                output[index] = x+dx*delta_t
            outputs.append(output)
        
        plt.figure(figsize = (4.5,4.5))
        plt.subplot(221)
        plt.title('Slow input')
        plt.plot(times,input_signal_before)
        plt.ylim(0,10)
        plt.ylabel('Input Signal (Her6)')
        plt.xlabel('Time')
        plt.subplot(222)
        plt.plot(times,outputs[0])
        plt.ylabel('Downstream Response')
        plt.xlabel('Time')
        plt.ylim(0,4)
        plt.subplot(223)
        plt.plot(times,input_signal_after)
        plt.title('Fast input')
        plt.ylabel('Input Signal (Her6)')
        plt.xlabel('Time')
        plt.ylim(0,10)
        plt.subplot(224)
        plt.plot(times,outputs[1])
        plt.xlabel('Time')
        plt.ylabel('Downstream Response')
        plt.ylim(0,4)
        plt.tight_layout()
        plt.savefig(os.path.join(os.path.dirname(__file__),'output',
                                 'stochastic_fluctuation_rate_dependent_activation.pdf'))

    def xest_e_make_relative_parameter_variation(self):
        number_of_parameter_points = 20
        number_of_trajectories = 200
#         number_of_parameter_points = 2
#         number_of_trajectories = 2

#         saving_path = os.path.join(os.path.dirname(__file__), 'output','sampling_results_all_parameters')
#         saving_path = os.path.join(os.path.dirname(__file__), 'data','sampling_results_extended')
        saving_path = os.path.join(os.path.dirname(__file__), 'output','sampling_results_zebrafish')
        model_results = np.load(saving_path + '.npy' )
        prior_samples = np.load(saving_path + '_parameters.npy')

        accepted_indices = np.where(np.logical_and(model_results[:,0]>1000, #protein number
                                    np.logical_and(model_results[:,0]<2500,
                                    np.logical_and(model_results[:,1]<0.15,
                                    np.logical_and(model_results[:,1]>0.05,
                                                   model_results[:,2]<150)))))
       
        my_posterior_samples = prior_samples[accepted_indices]
        print('number of accepted samples is')
        print(len(my_posterior_samples))

        my_parameter_sweep_results = hes5.conduct_all_parameter_sweeps_at_parameters(my_posterior_samples,
                                                                                     number_of_parameter_points,
                                                                                     number_of_trajectories,
                                                                                     relative = True,
                                                                                     relative_range = (0.1,2.0))
        
        for parameter_name in my_parameter_sweep_results:
            np.save(os.path.join(os.path.dirname(__file__), 'output','zebrafish_relative_sweeps_' + parameter_name + '.npy'),
                    my_parameter_sweep_results[parameter_name])

    def xest_d_make_dual_parameter_variation(self):
        number_of_parameter_points = 20
        number_of_trajectories = 200
#         number_of_parameter_points = 2
#         number_of_trajectories = 2

#         saving_path = os.path.join(os.path.dirname(__file__), 'output','sampling_results_all_parameters')
#         saving_path = os.path.join(os.path.dirname(__file__), 'data','sampling_results_extended')
        saving_path = os.path.join(os.path.dirname(__file__), 'output','sampling_results_zebrafish')
        model_results = np.load(saving_path + '.npy' )
        prior_samples = np.load(saving_path + '_parameters.npy')

        accepted_indices = np.where(np.logical_and(model_results[:,0]>1000, #protein number
                                    np.logical_and(model_results[:,0]<2500,
                                    np.logical_and(model_results[:,1]<0.15,
                                    np.logical_and(model_results[:,1]>0.05,
                                                   model_results[:,2]<150)))))
       
        my_posterior_samples = prior_samples[accepted_indices]
        print('number of accepted samples is')
        print(len(my_posterior_samples))

        my_parameter_sweep_results = hes5.conduct_dual_parameter_sweep_at_parameters(my_posterior_samples,
                                                                                     number_of_parameter_points,
                                                                                     number_of_trajectories,
                                                                                     relative_range = (0.1,2.0))
        
#         self.assertEqual(my_parameter_sweep_results.shape, (len(my_posterior_samples),
#                                                             number_of_parameter_points,
#                                                             number_of_parameter_points,
#                                                             13))
        np.save(os.path.join(os.path.dirname(__file__), 'output','zebrafish_dual_sweeps.npy'),
                    my_parameter_sweep_results)

<<<<<<< HEAD
    def xest_e_make_dual_parameter_variation_low_res(self):
        number_of_parameter_points = 10
        number_of_trajectories = 200
=======
    def xest_make_dual_parameter_variation_lengthscale_calculation(self):
        number_of_parameter_points = 20
        number_of_trajectories = 200
        relative_range = (0.1,2.0)
>>>>>>> 5c78a3b5
#         number_of_parameter_points = 2
#         number_of_trajectories = 2

#         saving_path = os.path.join(os.path.dirname(__file__), 'output','sampling_results_all_parameters')
#         saving_path = os.path.join(os.path.dirname(__file__), 'data','sampling_results_extended')
        saving_path = os.path.join(os.path.dirname(__file__), 'output','sampling_results_zebrafish')
        model_results = np.load(saving_path + '.npy' )
        prior_samples = np.load(saving_path + '_parameters.npy')

        accepted_indices = np.where(np.logical_and(model_results[:,0]>1000, #protein number
                                    np.logical_and(model_results[:,0]<2500,
                                    np.logical_and(model_results[:,1]<0.15,
                                    np.logical_and(model_results[:,1]>0.05,
                                                   model_results[:,2]<150)))))
       
<<<<<<< HEAD
        my_posterior_samples = prior_samples[accepted_indices]
        print('number of accepted samples is')
        print(len(my_posterior_samples))

        my_parameter_sweep_results = hes5.conduct_dual_parameter_sweep_at_parameters(my_posterior_samples,
                                                                                     number_of_parameter_points,
                                                                                     number_of_trajectories,
                                                                                     relative_range = (0.2,1.8))
        
#         self.assertEqual(my_parameter_sweep_results.shape, (len(my_posterior_samples),
#                                                             number_of_parameter_points,
#                                                             number_of_parameter_points,
#                                                             13))
        np.save(os.path.join(os.path.dirname(__file__), 'output','zebrafish_dual_sweeps_low_res.npy'),
                    my_parameter_sweep_results)
=======
        my_posterior_samples = prior_samples[accepted_indices][:2]
        my_posterior_results = model_results[accepted_indices][:2]

        dual_sweep_results = np.load(os.path.join(os.path.dirname(__file__),'output','zebrafish_dual_sweeps.npy'))[:2]

        # first: make a table of 7d parameters
        total_number_of_parameters_required = my_posterior_samples.shape[0]*(number_of_parameter_points**2)
        kept_parameter_values = np.zeros((total_number_of_parameters_required, 7)) 
        kept_sample_index = 0
        parameters_counted = 0
        for sample_index, sample in enumerate(my_posterior_samples):
            degradation_proportion_index = 0
            for degradation_proportion in np.linspace(relative_range[0],relative_range[1],number_of_parameter_points):
                translation_proportion_index = 0
                for translation_proportion in np.linspace(relative_range[0],relative_range[1],number_of_parameter_points):
                    this_result_after = dual_sweep_results[sample_index,
                                                           degradation_proportion_index,
                                                           translation_proportion_index]
                    condition = ( this_result_after[2]< my_posterior_results[sample_index,0]*2.2 and
                                  this_result_after[2]> my_posterior_results[sample_index,0]*1.8 and
                                  this_result_after[5]< my_posterior_results[sample_index,3])
                    if condition:
                        kept_parameter_values[kept_sample_index] = sample
                        # now replace the parameter of interest with the actual parameter value
                        # degradation rate
                        kept_parameter_values[kept_sample_index, 5] *= degradation_proportion
                        # translation rate
                        kept_parameter_values[kept_sample_index, 1] *= translation_proportion
                        kept_sample_index += 1
                    translation_proportion_index += 1
                degradation_proportion_index += 1
        
        kept_parameter_values = kept_parameter_values[:kept_sample_index]
        print(kept_parameter_values)
        print(len(kept_parameter_values))
    
        # pass these parameters to the calculate_summary_statistics_at_parameter_points
        all_fluctuation_rates = hes5.calculate_fluctuation_rates_at_parameters(parameter_values = kept_parameter_values, 
                                                                            number_of_traces_per_sample = number_of_trajectories,
                                                                            number_of_cpus = number_of_available_cores,
                                                                            sampling_duration = 12*60)
        
        # unpack and wrap the results in the output format
        fluctuation_rate_results = np.zeros((my_posterior_samples.shape[0], 
                                             number_of_parameter_points,
                                             number_of_parameter_points, 
                                             3))
        kept_sample_index = 0
        for sample_index, sample in enumerate(my_posterior_samples):
            degradation_proportion_index = 0
            for degradation_proportion in np.linspace(relative_range[0],relative_range[1],number_of_parameter_points):
                translation_proportion_index = 0
                for translation_proportion in np.linspace(relative_range[0],relative_range[1],number_of_parameter_points):
                    this_result_after = dual_sweep_results[sample_index,
                                                           degradation_proportion_index,
                                                           translation_proportion_index]
                    condition = ( this_result_after[2]< my_posterior_results[sample_index,0]*2.2 and
                                  this_result_after[2]> my_posterior_results[sample_index,0]*1.8 and
                                  this_result_after[5]< my_posterior_results[sample_index,3])
                    fluctuation_rate_results[sample_index,degradation_proportion_index,
                                             translation_proportion_index,:2] = [degradation_proportion, translation_proportion]
                    if condition:
                        this_fluctuation_rate = all_fluctuation_rates[kept_sample_index]
                        # the first entry gets the degradation rate
                        # the remaining entries get the summary statistics. We discard the last summary statistic, 
                        # which is the mean mRNA
                        fluctuation_rate_results[sample_index,degradation_proportion_index,
                                      translation_proportion_index,2] = this_fluctuation_rate
                        kept_sample_index+= 1
                    else:
                        fluctuation_rate_results[sample_index,degradation_proportion_index,
                                      translation_proportion_index,2] = np.nan
                    translation_proportion_index+=1
                degradation_proportion_index+=1
 
        np.save(os.path.join(os.path.dirname(__file__), 'output','zebrafish_dual_sweeps_fluctuation_rates.npy'),
                    fluctuation_rate_results)

    def test_plot_dual_parameter_change(self):
        saving_path = os.path.join(os.path.dirname(__file__), 'output','sampling_results_zebrafish')
        model_results = np.load(saving_path + '.npy' )
        prior_samples = np.load(saving_path + '_parameters.npy')

        accepted_indices = np.where(np.logical_and(model_results[:,0]>1000, #protein number
                                    np.logical_and(model_results[:,0]<2500,
                                    np.logical_and(model_results[:,1]<0.15,
                                    np.logical_and(model_results[:,1]>0.05,
                                                   model_results[:,2]<150)))))
        my_posterior_samples = prior_samples[accepted_indices]
        my_posterior_results = model_results[accepted_indices]
        
        dual_sweep_results = np.load(os.path.join(os.path.dirname(__file__),'output','zebrafish_dual_sweeps.npy'))

        translation_changes = dual_sweep_results[0,0,:,1]
        degradation_changes = dual_sweep_results[0,:,0,0]
        X, Y = np.meshgrid(translation_changes, degradation_changes)

        # need to replace this with something
        likelihoods = np.zeros((degradation_changes.shape[0],
                                translation_changes.shape[0]))
        
        for translation_index, translation_change in enumerate(translation_changes):
            for degradation_index, degradation_change in enumerate(degradation_changes):
                these_results_after = dual_sweep_results[:, 
                                                         degradation_index, 
                                                         translation_index, 
                                                         :]
                condition_mask = np.logical_and(these_results_after[:,2]<my_posterior_results[:,0]*2.2,
                                np.logical_and(these_results_after[:,2]>my_posterior_results[:,0]*1.8,
                                                these_results_after[:,5]<my_posterior_results[:,3]))
#                 condition_mask = np.logical_and(these_results_after[:,2]<my_posterior_results[:,0]*2.2,
#                                                 these_results_after[:,2]>my_posterior_results[:,0]*1.8)
#                 condition_mask = np.logical_and(these_results_after[:,2]<5000,
#                                 np.logical_and(these_results_after[:,2]>2000,
#                                                 these_results_after[:,5]<my_posterior_results[:,3]))
                likelihoods[degradation_index, translation_index] = np.sum(condition_mask)
                
        print(likelihoods)
        
        print(translation_changes)
        translation_step = translation_changes[1] - translation_changes[0]
        left_translation_boundary = translation_changes[0] - 0.5*translation_step
        right_translation_boundary = translation_changes[-1] + 0.5*translation_step
        translation_bin_edges = np.linspace(left_translation_boundary,right_translation_boundary, len(translation_changes) +1)
        print(translation_bin_edges)

        degradation_step = degradation_changes[1] - degradation_changes[0]
        left_degradation_boundary = degradation_changes[0] - 0.5*degradation_step
        right_degradation_boundary = degradation_changes[-1] + 0.5*degradation_step
        degradation_bin_edges = np.linspace(left_degradation_boundary,right_degradation_boundary, len(degradation_changes) +1)
        print(degradation_bin_edges)

        this_figure = plt.figure(figsize = (2.5,1.9))
        colormesh = plt.pcolormesh(degradation_bin_edges,translation_bin_edges,likelihoods, rasterized = True)
#         plt.pcolor(X,Y,expected_coherence)
#         plt.scatter(np.log(2)/90, np.log(2)/30)
        plt.xlabel("Translation change", labelpad = 1.3)
        plt.ylabel("Degradation\nchange", y=0.4)
        
        divider = make_axes_locatable(plt.gca())
        cax = divider.new_vertical(size=0.07, pad=0.5, pack_start=True)
        this_figure.add_axes(cax)

        tick_locator = mpl.ticker.MaxNLocator(nbins=5)
        this_colorbar = this_figure.colorbar(colormesh, cax = cax, orientation = 'horizontal')
        this_colorbar.locator = tick_locator
        this_colorbar.update_ticks()
#         for ticklabel in this_colorbar.ax.get_xticklabels():
#             ticklabel.set_horizontalalignment('left') 
        this_colorbar.ax.set_ylabel('Likelihood\nof change', rotation = 0, verticalalignment = 'top', labelpad = 30)
        plt.tight_layout(pad = 0.05)
#         plt.tight_layout()

        file_name = os.path.join(os.path.dirname(__file__),
                                 'output','zebrafish_likelihood_plot')
 
        plt.savefig(file_name + '.pdf', dpi = 600)
        plt.savefig(file_name + '.eps', dpi = 600)
        plt.savefig(file_name + '.png', dpi = 600)
>>>>>>> 5c78a3b5
<|MERGE_RESOLUTION|>--- conflicted
+++ resolved
@@ -3415,16 +3415,9 @@
         np.save(os.path.join(os.path.dirname(__file__), 'output','zebrafish_dual_sweeps.npy'),
                     my_parameter_sweep_results)
 
-<<<<<<< HEAD
     def xest_e_make_dual_parameter_variation_low_res(self):
         number_of_parameter_points = 10
         number_of_trajectories = 200
-=======
-    def xest_make_dual_parameter_variation_lengthscale_calculation(self):
-        number_of_parameter_points = 20
-        number_of_trajectories = 200
-        relative_range = (0.1,2.0)
->>>>>>> 5c78a3b5
 #         number_of_parameter_points = 2
 #         number_of_trajectories = 2
 
@@ -3439,8 +3432,6 @@
                                     np.logical_and(model_results[:,1]<0.15,
                                     np.logical_and(model_results[:,1]>0.05,
                                                    model_results[:,2]<150)))))
-       
-<<<<<<< HEAD
         my_posterior_samples = prior_samples[accepted_indices]
         print('number of accepted samples is')
         print(len(my_posterior_samples))
@@ -3456,11 +3447,31 @@
 #                                                             13))
         np.save(os.path.join(os.path.dirname(__file__), 'output','zebrafish_dual_sweeps_low_res.npy'),
                     my_parameter_sweep_results)
-=======
-        my_posterior_samples = prior_samples[accepted_indices][:2]
-        my_posterior_results = model_results[accepted_indices][:2]
-
-        dual_sweep_results = np.load(os.path.join(os.path.dirname(__file__),'output','zebrafish_dual_sweeps.npy'))[:2]
+
+
+    def xest_make_dual_parameter_variation_lengthscale_calculation(self):
+        number_of_parameter_points = 20
+        number_of_trajectories = 200
+        relative_range = (0.1,2.0)
+#         number_of_parameter_points = 2
+#         number_of_trajectories = 2
+
+#         saving_path = os.path.join(os.path.dirname(__file__), 'output','sampling_results_all_parameters')
+#         saving_path = os.path.join(os.path.dirname(__file__), 'data','sampling_results_extended')
+        saving_path = os.path.join(os.path.dirname(__file__), 'output','sampling_results_zebrafish')
+        model_results = np.load(saving_path + '.npy' )
+        prior_samples = np.load(saving_path + '_parameters.npy')
+
+        accepted_indices = np.where(np.logical_and(model_results[:,0]>1000, #protein number
+                                    np.logical_and(model_results[:,0]<2500,
+                                    np.logical_and(model_results[:,1]<0.15,
+                                    np.logical_and(model_results[:,1]>0.05,
+                                                   model_results[:,2]<150)))))
+
+        my_posterior_samples = prior_samples[accepted_indices]
+        my_posterior_results = model_results[accepted_indices]
+
+        dual_sweep_results = np.load(os.path.join(os.path.dirname(__file__),'output','zebrafish_dual_sweeps.npy'))
 
         # first: make a table of 7d parameters
         total_number_of_parameters_required = my_posterior_samples.shape[0]*(number_of_parameter_points**2)
@@ -3535,7 +3546,7 @@
         np.save(os.path.join(os.path.dirname(__file__), 'output','zebrafish_dual_sweeps_fluctuation_rates.npy'),
                     fluctuation_rate_results)
 
-    def test_plot_dual_parameter_change(self):
+    def xest_plot_dual_parameter_change(self):
         saving_path = os.path.join(os.path.dirname(__file__), 'output','sampling_results_zebrafish')
         model_results = np.load(saving_path + '.npy' )
         prior_samples = np.load(saving_path + '_parameters.npy')
@@ -3615,5 +3626,4 @@
  
         plt.savefig(file_name + '.pdf', dpi = 600)
         plt.savefig(file_name + '.eps', dpi = 600)
-        plt.savefig(file_name + '.png', dpi = 600)
->>>>>>> 5c78a3b5
+        plt.savefig(file_name + '.png', dpi = 600)